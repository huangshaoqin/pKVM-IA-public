--- conflicted
+++ resolved
@@ -857,11 +857,7 @@
 			.rates = RT1015_STEREO_RATES,
 			.formats = RT1015_FORMATS,
 		},
-<<<<<<< HEAD
-		.ops    = &rt1015_aif_dai_ops,
-=======
 		.ops = &rt1015_aif_dai_ops,
->>>>>>> d237851d
 	}
 };
 
