/*
 * HID over I2C protocol implementation
 *
 * Copyright (c) 2012 Benjamin Tissoires <benjamin.tissoires@gmail.com>
 * Copyright (c) 2012 Ecole Nationale de l'Aviation Civile, France
 * Copyright (c) 2012 Red Hat, Inc
 *
 * This code is partly based on "USB HID support for Linux":
 *
 *  Copyright (c) 1999 Andreas Gal
 *  Copyright (c) 2000-2005 Vojtech Pavlik <vojtech@suse.cz>
 *  Copyright (c) 2005 Michael Haboustak <mike-@cinci.rr.com> for Concept2, Inc
 *  Copyright (c) 2007-2008 Oliver Neukum
 *  Copyright (c) 2006-2010 Jiri Kosina
 *
 * This file is subject to the terms and conditions of the GNU General Public
 * License.  See the file COPYING in the main directory of this archive for
 * more details.
 */

#include <linux/module.h>
#include <linux/i2c.h>
#include <linux/interrupt.h>
#include <linux/input.h>
#include <linux/irq.h>
#include <linux/delay.h>
#include <linux/slab.h>
#include <linux/pm.h>
#include <linux/pm_runtime.h>
#include <linux/device.h>
#include <linux/wait.h>
#include <linux/err.h>
#include <linux/string.h>
#include <linux/list.h>
#include <linux/jiffies.h>
#include <linux/kernel.h>
#include <linux/hid.h>
#include <linux/mutex.h>
#include <linux/acpi.h>
#include <linux/of.h>
#include <linux/regulator/consumer.h>

#include <linux/platform_data/i2c-hid.h>

#include "../hid-ids.h"
#include "i2c-hid.h"

/* quirks to control the device */
#define I2C_HID_QUIRK_SET_PWR_WAKEUP_DEV	BIT(0)
#define I2C_HID_QUIRK_NO_IRQ_AFTER_RESET	BIT(1)
#define I2C_HID_QUIRK_NO_RUNTIME_PM		BIT(2)
#define I2C_HID_QUIRK_DELAY_AFTER_SLEEP		BIT(3)
#define I2C_HID_QUIRK_BOGUS_IRQ			BIT(4)

/* flags */
#define I2C_HID_STARTED		0
#define I2C_HID_RESET_PENDING	1
#define I2C_HID_READ_PENDING	2

#define I2C_HID_PWR_ON		0x00
#define I2C_HID_PWR_SLEEP	0x01

/* debug option */
static bool debug;
module_param(debug, bool, 0444);
MODULE_PARM_DESC(debug, "print a lot of debug information");

#define i2c_hid_dbg(ihid, fmt, arg...)					  \
do {									  \
	if (debug)							  \
		dev_printk(KERN_DEBUG, &(ihid)->client->dev, fmt, ##arg); \
} while (0)

struct i2c_hid_desc {
	__le16 wHIDDescLength;
	__le16 bcdVersion;
	__le16 wReportDescLength;
	__le16 wReportDescRegister;
	__le16 wInputRegister;
	__le16 wMaxInputLength;
	__le16 wOutputRegister;
	__le16 wMaxOutputLength;
	__le16 wCommandRegister;
	__le16 wDataRegister;
	__le16 wVendorID;
	__le16 wProductID;
	__le16 wVersionID;
	__le32 reserved;
} __packed;

struct i2c_hid_cmd {
	unsigned int registerIndex;
	__u8 opcode;
	unsigned int length;
	bool wait;
};

union command {
	u8 data[0];
	struct cmd {
		__le16 reg;
		__u8 reportTypeID;
		__u8 opcode;
	} __packed c;
};

#define I2C_HID_CMD(opcode_) \
	.opcode = opcode_, .length = 4, \
	.registerIndex = offsetof(struct i2c_hid_desc, wCommandRegister)

/* fetch HID descriptor */
static const struct i2c_hid_cmd hid_descr_cmd = { .length = 2 };
/* fetch report descriptors */
static const struct i2c_hid_cmd hid_report_descr_cmd = {
		.registerIndex = offsetof(struct i2c_hid_desc,
			wReportDescRegister),
		.opcode = 0x00,
		.length = 2 };
/* commands */
static const struct i2c_hid_cmd hid_reset_cmd =		{ I2C_HID_CMD(0x01),
							  .wait = true };
static const struct i2c_hid_cmd hid_get_report_cmd =	{ I2C_HID_CMD(0x02) };
static const struct i2c_hid_cmd hid_set_report_cmd =	{ I2C_HID_CMD(0x03) };
static const struct i2c_hid_cmd hid_set_power_cmd =	{ I2C_HID_CMD(0x08) };
static const struct i2c_hid_cmd hid_no_cmd =		{ .length = 0 };

/*
 * These definitions are not used here, but are defined by the spec.
 * Keeping them here for documentation purposes.
 *
 * static const struct i2c_hid_cmd hid_get_idle_cmd = { I2C_HID_CMD(0x04) };
 * static const struct i2c_hid_cmd hid_set_idle_cmd = { I2C_HID_CMD(0x05) };
 * static const struct i2c_hid_cmd hid_get_protocol_cmd = { I2C_HID_CMD(0x06) };
 * static const struct i2c_hid_cmd hid_set_protocol_cmd = { I2C_HID_CMD(0x07) };
 */

/* The main device structure */
struct i2c_hid {
	struct i2c_client	*client;	/* i2c client */
	struct hid_device	*hid;	/* pointer to corresponding HID dev */
	union {
		__u8 hdesc_buffer[sizeof(struct i2c_hid_desc)];
		struct i2c_hid_desc hdesc;	/* the HID Descriptor */
	};
	__le16			wHIDDescRegister; /* location of the i2c
						   * register of the HID
						   * descriptor. */
	unsigned int		bufsize;	/* i2c buffer size */
	u8			*inbuf;		/* Input buffer */
	u8			*rawbuf;	/* Raw Input buffer */
	u8			*cmdbuf;	/* Command buffer */
	u8			*argsbuf;	/* Command arguments buffer */

	unsigned long		flags;		/* device flags */
	unsigned long		quirks;		/* Various quirks */

	wait_queue_head_t	wait;		/* For waiting the interrupt */

	struct i2c_hid_platform_data pdata;

	bool			irq_wake_enabled;
	struct mutex		reset_lock;

	unsigned long		sleep_delay;
};

static const struct i2c_hid_quirks {
	__u16 idVendor;
	__u16 idProduct;
	__u32 quirks;
} i2c_hid_quirks[] = {
	{ USB_VENDOR_ID_WEIDA, USB_DEVICE_ID_WEIDA_8752,
		I2C_HID_QUIRK_SET_PWR_WAKEUP_DEV },
	{ USB_VENDOR_ID_WEIDA, USB_DEVICE_ID_WEIDA_8755,
		I2C_HID_QUIRK_SET_PWR_WAKEUP_DEV },
	{ I2C_VENDOR_ID_HANTICK, I2C_PRODUCT_ID_HANTICK_5288,
		I2C_HID_QUIRK_NO_IRQ_AFTER_RESET |
		I2C_HID_QUIRK_NO_RUNTIME_PM },
	{ I2C_VENDOR_ID_RAYDIUM, I2C_PRODUCT_ID_RAYDIUM_4B33,
		I2C_HID_QUIRK_DELAY_AFTER_SLEEP },
	{ USB_VENDOR_ID_LG, I2C_DEVICE_ID_LG_8001,
		I2C_HID_QUIRK_NO_RUNTIME_PM },
	{ I2C_VENDOR_ID_GOODIX, I2C_DEVICE_ID_GOODIX_01F0,
		I2C_HID_QUIRK_NO_RUNTIME_PM },
	{ USB_VENDOR_ID_ELAN, HID_ANY_ID,
		 I2C_HID_QUIRK_BOGUS_IRQ },
<<<<<<< HEAD
	{ USB_VENDOR_ID_SYNAPTICS, I2C_DEVICE_ID_SYNAPTICS_7E7E,
		I2C_HID_QUIRK_NO_RUNTIME_PM },
=======
>>>>>>> 0ecfebd2
	{ 0, 0 }
};

/*
 * i2c_hid_lookup_quirk: return any quirks associated with a I2C HID device
 * @idVendor: the 16-bit vendor ID
 * @idProduct: the 16-bit product ID
 *
 * Returns: a u32 quirks value.
 */
static u32 i2c_hid_lookup_quirk(const u16 idVendor, const u16 idProduct)
{
	u32 quirks = 0;
	int n;

	for (n = 0; i2c_hid_quirks[n].idVendor; n++)
		if (i2c_hid_quirks[n].idVendor == idVendor &&
		    (i2c_hid_quirks[n].idProduct == (__u16)HID_ANY_ID ||
		     i2c_hid_quirks[n].idProduct == idProduct))
			quirks = i2c_hid_quirks[n].quirks;

	return quirks;
}

static int __i2c_hid_command(struct i2c_client *client,
		const struct i2c_hid_cmd *command, u8 reportID,
		u8 reportType, u8 *args, int args_len,
		unsigned char *buf_recv, int data_len)
{
	struct i2c_hid *ihid = i2c_get_clientdata(client);
	union command *cmd = (union command *)ihid->cmdbuf;
	int ret;
	struct i2c_msg msg[2];
	int msg_num = 1;

	int length = command->length;
	bool wait = command->wait;
	unsigned int registerIndex = command->registerIndex;

	/* special case for hid_descr_cmd */
	if (command == &hid_descr_cmd) {
		cmd->c.reg = ihid->wHIDDescRegister;
	} else {
		cmd->data[0] = ihid->hdesc_buffer[registerIndex];
		cmd->data[1] = ihid->hdesc_buffer[registerIndex + 1];
	}

	if (length > 2) {
		cmd->c.opcode = command->opcode;
		cmd->c.reportTypeID = reportID | reportType << 4;
	}

	memcpy(cmd->data + length, args, args_len);
	length += args_len;

	i2c_hid_dbg(ihid, "%s: cmd=%*ph\n", __func__, length, cmd->data);

	msg[0].addr = client->addr;
	msg[0].flags = client->flags & I2C_M_TEN;
	msg[0].len = length;
	msg[0].buf = cmd->data;
	if (data_len > 0) {
		msg[1].addr = client->addr;
		msg[1].flags = client->flags & I2C_M_TEN;
		msg[1].flags |= I2C_M_RD;
		msg[1].len = data_len;
		msg[1].buf = buf_recv;
		msg_num = 2;
		set_bit(I2C_HID_READ_PENDING, &ihid->flags);
	}

	if (wait)
		set_bit(I2C_HID_RESET_PENDING, &ihid->flags);

	ret = i2c_transfer(client->adapter, msg, msg_num);

	if (data_len > 0)
		clear_bit(I2C_HID_READ_PENDING, &ihid->flags);

	if (ret != msg_num)
		return ret < 0 ? ret : -EIO;

	ret = 0;

	if (wait && (ihid->quirks & I2C_HID_QUIRK_NO_IRQ_AFTER_RESET)) {
		msleep(100);
	} else if (wait) {
		i2c_hid_dbg(ihid, "%s: waiting...\n", __func__);
		if (!wait_event_timeout(ihid->wait,
				!test_bit(I2C_HID_RESET_PENDING, &ihid->flags),
				msecs_to_jiffies(5000)))
			ret = -ENODATA;
		i2c_hid_dbg(ihid, "%s: finished.\n", __func__);
	}

	return ret;
}

static int i2c_hid_command(struct i2c_client *client,
		const struct i2c_hid_cmd *command,
		unsigned char *buf_recv, int data_len)
{
	return __i2c_hid_command(client, command, 0, 0, NULL, 0,
				buf_recv, data_len);
}

static int i2c_hid_get_report(struct i2c_client *client, u8 reportType,
		u8 reportID, unsigned char *buf_recv, int data_len)
{
	struct i2c_hid *ihid = i2c_get_clientdata(client);
	u8 args[3];
	int ret;
	int args_len = 0;
	u16 readRegister = le16_to_cpu(ihid->hdesc.wDataRegister);

	i2c_hid_dbg(ihid, "%s\n", __func__);

	if (reportID >= 0x0F) {
		args[args_len++] = reportID;
		reportID = 0x0F;
	}

	args[args_len++] = readRegister & 0xFF;
	args[args_len++] = readRegister >> 8;

	ret = __i2c_hid_command(client, &hid_get_report_cmd, reportID,
		reportType, args, args_len, buf_recv, data_len);
	if (ret) {
		dev_err(&client->dev,
			"failed to retrieve report from device.\n");
		return ret;
	}

	return 0;
}

/**
 * i2c_hid_set_or_send_report: forward an incoming report to the device
 * @client: the i2c_client of the device
 * @reportType: 0x03 for HID_FEATURE_REPORT ; 0x02 for HID_OUTPUT_REPORT
 * @reportID: the report ID
 * @buf: the actual data to transfer, without the report ID
 * @len: size of buf
 * @use_data: true: use SET_REPORT HID command, false: send plain OUTPUT report
 */
static int i2c_hid_set_or_send_report(struct i2c_client *client, u8 reportType,
		u8 reportID, unsigned char *buf, size_t data_len, bool use_data)
{
	struct i2c_hid *ihid = i2c_get_clientdata(client);
	u8 *args = ihid->argsbuf;
	const struct i2c_hid_cmd *hidcmd;
	int ret;
	u16 dataRegister = le16_to_cpu(ihid->hdesc.wDataRegister);
	u16 outputRegister = le16_to_cpu(ihid->hdesc.wOutputRegister);
	u16 maxOutputLength = le16_to_cpu(ihid->hdesc.wMaxOutputLength);
	u16 size;
	int args_len;
	int index = 0;

	i2c_hid_dbg(ihid, "%s\n", __func__);

	if (data_len > ihid->bufsize)
		return -EINVAL;

	size =		2			/* size */ +
			(reportID ? 1 : 0)	/* reportID */ +
			data_len		/* buf */;
	args_len =	(reportID >= 0x0F ? 1 : 0) /* optional third byte */ +
			2			/* dataRegister */ +
			size			/* args */;

	if (!use_data && maxOutputLength == 0)
		return -ENOSYS;

	if (reportID >= 0x0F) {
		args[index++] = reportID;
		reportID = 0x0F;
	}

	/*
	 * use the data register for feature reports or if the device does not
	 * support the output register
	 */
	if (use_data) {
		args[index++] = dataRegister & 0xFF;
		args[index++] = dataRegister >> 8;
		hidcmd = &hid_set_report_cmd;
	} else {
		args[index++] = outputRegister & 0xFF;
		args[index++] = outputRegister >> 8;
		hidcmd = &hid_no_cmd;
	}

	args[index++] = size & 0xFF;
	args[index++] = size >> 8;

	if (reportID)
		args[index++] = reportID;

	memcpy(&args[index], buf, data_len);

	ret = __i2c_hid_command(client, hidcmd, reportID,
		reportType, args, args_len, NULL, 0);
	if (ret) {
		dev_err(&client->dev, "failed to set a report to device.\n");
		return ret;
	}

	return data_len;
}

static int i2c_hid_set_power(struct i2c_client *client, int power_state)
{
	struct i2c_hid *ihid = i2c_get_clientdata(client);
	int ret;
	unsigned long now, delay;

	i2c_hid_dbg(ihid, "%s\n", __func__);

	/*
	 * Some devices require to send a command to wakeup before power on.
	 * The call will get a return value (EREMOTEIO) but device will be
	 * triggered and activated. After that, it goes like a normal device.
	 */
	if (power_state == I2C_HID_PWR_ON &&
	    ihid->quirks & I2C_HID_QUIRK_SET_PWR_WAKEUP_DEV) {
		ret = i2c_hid_command(client, &hid_set_power_cmd, NULL, 0);

		/* Device was already activated */
		if (!ret)
			goto set_pwr_exit;
	}

	if (ihid->quirks & I2C_HID_QUIRK_DELAY_AFTER_SLEEP &&
	    power_state == I2C_HID_PWR_ON) {
		now = jiffies;
		if (time_after(ihid->sleep_delay, now)) {
			delay = jiffies_to_usecs(ihid->sleep_delay - now);
			usleep_range(delay, delay + 1);
		}
	}

	ret = __i2c_hid_command(client, &hid_set_power_cmd, power_state,
		0, NULL, 0, NULL, 0);

	if (ihid->quirks & I2C_HID_QUIRK_DELAY_AFTER_SLEEP &&
	    power_state == I2C_HID_PWR_SLEEP)
		ihid->sleep_delay = jiffies + msecs_to_jiffies(20);

	if (ret)
		dev_err(&client->dev, "failed to change power setting.\n");

set_pwr_exit:
	return ret;
}

static int i2c_hid_hwreset(struct i2c_client *client)
{
	struct i2c_hid *ihid = i2c_get_clientdata(client);
	int ret;

	i2c_hid_dbg(ihid, "%s\n", __func__);

	/*
	 * This prevents sending feature reports while the device is
	 * being reset. Otherwise we may lose the reset complete
	 * interrupt.
	 */
	mutex_lock(&ihid->reset_lock);

	ret = i2c_hid_set_power(client, I2C_HID_PWR_ON);
	if (ret)
		goto out_unlock;

	/*
	 * The HID over I2C specification states that if a DEVICE needs time
	 * after the PWR_ON request, it should utilise CLOCK stretching.
	 * However, it has been observered that the Windows driver provides a
	 * 1ms sleep between the PWR_ON and RESET requests and that some devices
	 * rely on this.
	 */
	usleep_range(1000, 5000);

	i2c_hid_dbg(ihid, "resetting...\n");

	ret = i2c_hid_command(client, &hid_reset_cmd, NULL, 0);
	if (ret) {
		dev_err(&client->dev, "failed to reset device.\n");
		i2c_hid_set_power(client, I2C_HID_PWR_SLEEP);
	}

out_unlock:
	mutex_unlock(&ihid->reset_lock);
	return ret;
}

static void i2c_hid_get_input(struct i2c_hid *ihid)
{
	int ret;
	u32 ret_size;
	int size = le16_to_cpu(ihid->hdesc.wMaxInputLength);

	if (size > ihid->bufsize)
		size = ihid->bufsize;

	ret = i2c_master_recv(ihid->client, ihid->inbuf, size);
	if (ret != size) {
		if (ret < 0)
			return;

		dev_err(&ihid->client->dev, "%s: got %d data instead of %d\n",
			__func__, ret, size);
		return;
	}

	ret_size = ihid->inbuf[0] | ihid->inbuf[1] << 8;

	if (!ret_size) {
		/* host or device initiated RESET completed */
		if (test_and_clear_bit(I2C_HID_RESET_PENDING, &ihid->flags))
			wake_up(&ihid->wait);
		return;
	}

	if (ihid->quirks & I2C_HID_QUIRK_BOGUS_IRQ && ret_size == 0xffff) {
		dev_warn_once(&ihid->client->dev, "%s: IRQ triggered but "
			      "there's no data\n", __func__);
		return;
	}

	if ((ret_size > size) || (ret_size < 2)) {
		dev_err(&ihid->client->dev, "%s: incomplete report (%d/%d)\n",
			__func__, size, ret_size);
		return;
	}

	i2c_hid_dbg(ihid, "input: %*ph\n", ret_size, ihid->inbuf);

	if (test_bit(I2C_HID_STARTED, &ihid->flags))
		hid_input_report(ihid->hid, HID_INPUT_REPORT, ihid->inbuf + 2,
				ret_size - 2, 1);

	return;
}

static irqreturn_t i2c_hid_irq(int irq, void *dev_id)
{
	struct i2c_hid *ihid = dev_id;

	if (test_bit(I2C_HID_READ_PENDING, &ihid->flags))
		return IRQ_HANDLED;

	i2c_hid_get_input(ihid);

	return IRQ_HANDLED;
}

static int i2c_hid_get_report_length(struct hid_report *report)
{
	return ((report->size - 1) >> 3) + 1 +
		report->device->report_enum[report->type].numbered + 2;
}

/*
 * Traverse the supplied list of reports and find the longest
 */
static void i2c_hid_find_max_report(struct hid_device *hid, unsigned int type,
		unsigned int *max)
{
	struct hid_report *report;
	unsigned int size;

	/* We should not rely on wMaxInputLength, as some devices may set it to
	 * a wrong length. */
	list_for_each_entry(report, &hid->report_enum[type].report_list, list) {
		size = i2c_hid_get_report_length(report);
		if (*max < size)
			*max = size;
	}
}

static void i2c_hid_free_buffers(struct i2c_hid *ihid)
{
	kfree(ihid->inbuf);
	kfree(ihid->rawbuf);
	kfree(ihid->argsbuf);
	kfree(ihid->cmdbuf);
	ihid->inbuf = NULL;
	ihid->rawbuf = NULL;
	ihid->cmdbuf = NULL;
	ihid->argsbuf = NULL;
	ihid->bufsize = 0;
}

static int i2c_hid_alloc_buffers(struct i2c_hid *ihid, size_t report_size)
{
	/* the worst case is computed from the set_report command with a
	 * reportID > 15 and the maximum report length */
	int args_len = sizeof(__u8) + /* ReportID */
		       sizeof(__u8) + /* optional ReportID byte */
		       sizeof(__u16) + /* data register */
		       sizeof(__u16) + /* size of the report */
		       report_size; /* report */

	ihid->inbuf = kzalloc(report_size, GFP_KERNEL);
	ihid->rawbuf = kzalloc(report_size, GFP_KERNEL);
	ihid->argsbuf = kzalloc(args_len, GFP_KERNEL);
	ihid->cmdbuf = kzalloc(sizeof(union command) + args_len, GFP_KERNEL);

	if (!ihid->inbuf || !ihid->rawbuf || !ihid->argsbuf || !ihid->cmdbuf) {
		i2c_hid_free_buffers(ihid);
		return -ENOMEM;
	}

	ihid->bufsize = report_size;

	return 0;
}

static int i2c_hid_get_raw_report(struct hid_device *hid,
		unsigned char report_number, __u8 *buf, size_t count,
		unsigned char report_type)
{
	struct i2c_client *client = hid->driver_data;
	struct i2c_hid *ihid = i2c_get_clientdata(client);
	size_t ret_count, ask_count;
	int ret;

	if (report_type == HID_OUTPUT_REPORT)
		return -EINVAL;

	/* +2 bytes to include the size of the reply in the query buffer */
	ask_count = min(count + 2, (size_t)ihid->bufsize);

	ret = i2c_hid_get_report(client,
			report_type == HID_FEATURE_REPORT ? 0x03 : 0x01,
			report_number, ihid->rawbuf, ask_count);

	if (ret < 0)
		return ret;

	ret_count = ihid->rawbuf[0] | (ihid->rawbuf[1] << 8);

	if (ret_count <= 2)
		return 0;

	ret_count = min(ret_count, ask_count);

	/* The query buffer contains the size, dropping it in the reply */
	count = min(count, ret_count - 2);
	memcpy(buf, ihid->rawbuf + 2, count);

	return count;
}

static int i2c_hid_output_raw_report(struct hid_device *hid, __u8 *buf,
		size_t count, unsigned char report_type, bool use_data)
{
	struct i2c_client *client = hid->driver_data;
	struct i2c_hid *ihid = i2c_get_clientdata(client);
	int report_id = buf[0];
	int ret;

	if (report_type == HID_INPUT_REPORT)
		return -EINVAL;

	mutex_lock(&ihid->reset_lock);

	if (report_id) {
		buf++;
		count--;
	}

	ret = i2c_hid_set_or_send_report(client,
				report_type == HID_FEATURE_REPORT ? 0x03 : 0x02,
				report_id, buf, count, use_data);

	if (report_id && ret >= 0)
		ret++; /* add report_id to the number of transfered bytes */

	mutex_unlock(&ihid->reset_lock);

	return ret;
}

static int i2c_hid_output_report(struct hid_device *hid, __u8 *buf,
		size_t count)
{
	return i2c_hid_output_raw_report(hid, buf, count, HID_OUTPUT_REPORT,
			false);
}

static int i2c_hid_raw_request(struct hid_device *hid, unsigned char reportnum,
			       __u8 *buf, size_t len, unsigned char rtype,
			       int reqtype)
{
	switch (reqtype) {
	case HID_REQ_GET_REPORT:
		return i2c_hid_get_raw_report(hid, reportnum, buf, len, rtype);
	case HID_REQ_SET_REPORT:
		if (buf[0] != reportnum)
			return -EINVAL;
		return i2c_hid_output_raw_report(hid, buf, len, rtype, true);
	default:
		return -EIO;
	}
}

static int i2c_hid_parse(struct hid_device *hid)
{
	struct i2c_client *client = hid->driver_data;
	struct i2c_hid *ihid = i2c_get_clientdata(client);
	struct i2c_hid_desc *hdesc = &ihid->hdesc;
	unsigned int rsize;
	char *rdesc;
	int ret;
	int tries = 3;
	char *use_override;

	i2c_hid_dbg(ihid, "entering %s\n", __func__);

	rsize = le16_to_cpu(hdesc->wReportDescLength);
	if (!rsize || rsize > HID_MAX_DESCRIPTOR_SIZE) {
		dbg_hid("weird size of report descriptor (%u)\n", rsize);
		return -EINVAL;
	}

	do {
		ret = i2c_hid_hwreset(client);
		if (ret)
			msleep(1000);
	} while (tries-- > 0 && ret);

	if (ret)
		return ret;

	use_override = i2c_hid_get_dmi_hid_report_desc_override(client->name,
								&rsize);

	if (use_override) {
		rdesc = use_override;
		i2c_hid_dbg(ihid, "Using a HID report descriptor override\n");
	} else {
		rdesc = kzalloc(rsize, GFP_KERNEL);

		if (!rdesc) {
			dbg_hid("couldn't allocate rdesc memory\n");
			return -ENOMEM;
		}

		i2c_hid_dbg(ihid, "asking HID report descriptor\n");

		ret = i2c_hid_command(client, &hid_report_descr_cmd,
				      rdesc, rsize);
		if (ret) {
			hid_err(hid, "reading report descriptor failed\n");
			kfree(rdesc);
			return -EIO;
		}
	}

	i2c_hid_dbg(ihid, "Report Descriptor: %*ph\n", rsize, rdesc);

	ret = hid_parse_report(hid, rdesc, rsize);
	if (!use_override)
		kfree(rdesc);

	if (ret) {
		dbg_hid("parsing report descriptor failed\n");
		return ret;
	}

	return 0;
}

static int i2c_hid_start(struct hid_device *hid)
{
	struct i2c_client *client = hid->driver_data;
	struct i2c_hid *ihid = i2c_get_clientdata(client);
	int ret;
	unsigned int bufsize = HID_MIN_BUFFER_SIZE;

	i2c_hid_find_max_report(hid, HID_INPUT_REPORT, &bufsize);
	i2c_hid_find_max_report(hid, HID_OUTPUT_REPORT, &bufsize);
	i2c_hid_find_max_report(hid, HID_FEATURE_REPORT, &bufsize);

	if (bufsize > ihid->bufsize) {
		disable_irq(client->irq);
		i2c_hid_free_buffers(ihid);

		ret = i2c_hid_alloc_buffers(ihid, bufsize);
		enable_irq(client->irq);

		if (ret)
			return ret;
	}

	return 0;
}

static void i2c_hid_stop(struct hid_device *hid)
{
	hid->claimed = 0;
}

static int i2c_hid_open(struct hid_device *hid)
{
	struct i2c_client *client = hid->driver_data;
	struct i2c_hid *ihid = i2c_get_clientdata(client);
	int ret = 0;

	ret = pm_runtime_get_sync(&client->dev);
	if (ret < 0)
		return ret;

	set_bit(I2C_HID_STARTED, &ihid->flags);
	return 0;
}

static void i2c_hid_close(struct hid_device *hid)
{
	struct i2c_client *client = hid->driver_data;
	struct i2c_hid *ihid = i2c_get_clientdata(client);

	clear_bit(I2C_HID_STARTED, &ihid->flags);

	/* Save some power */
	pm_runtime_put(&client->dev);
}

static int i2c_hid_power(struct hid_device *hid, int lvl)
{
	struct i2c_client *client = hid->driver_data;
	struct i2c_hid *ihid = i2c_get_clientdata(client);

	i2c_hid_dbg(ihid, "%s lvl:%d\n", __func__, lvl);

	switch (lvl) {
	case PM_HINT_FULLON:
		pm_runtime_get_sync(&client->dev);
		break;
	case PM_HINT_NORMAL:
		pm_runtime_put(&client->dev);
		break;
	}
	return 0;
}

struct hid_ll_driver i2c_hid_ll_driver = {
	.parse = i2c_hid_parse,
	.start = i2c_hid_start,
	.stop = i2c_hid_stop,
	.open = i2c_hid_open,
	.close = i2c_hid_close,
	.power = i2c_hid_power,
	.output_report = i2c_hid_output_report,
	.raw_request = i2c_hid_raw_request,
};
EXPORT_SYMBOL_GPL(i2c_hid_ll_driver);

static int i2c_hid_init_irq(struct i2c_client *client)
{
	struct i2c_hid *ihid = i2c_get_clientdata(client);
	unsigned long irqflags = 0;
	int ret;

	dev_dbg(&client->dev, "Requesting IRQ: %d\n", client->irq);

	if (!irq_get_trigger_type(client->irq))
		irqflags = IRQF_TRIGGER_LOW;

	ret = request_threaded_irq(client->irq, NULL, i2c_hid_irq,
				   irqflags | IRQF_ONESHOT, client->name, ihid);
	if (ret < 0) {
		dev_warn(&client->dev,
			"Could not register for %s interrupt, irq = %d,"
			" ret = %d\n",
			client->name, client->irq, ret);

		return ret;
	}

	return 0;
}

static int i2c_hid_fetch_hid_descriptor(struct i2c_hid *ihid)
{
	struct i2c_client *client = ihid->client;
	struct i2c_hid_desc *hdesc = &ihid->hdesc;
	unsigned int dsize;
	int ret;

	/* i2c hid fetch using a fixed descriptor size (30 bytes) */
	if (i2c_hid_get_dmi_i2c_hid_desc_override(client->name)) {
		i2c_hid_dbg(ihid, "Using a HID descriptor override\n");
		ihid->hdesc =
			*i2c_hid_get_dmi_i2c_hid_desc_override(client->name);
	} else {
		i2c_hid_dbg(ihid, "Fetching the HID descriptor\n");
		ret = i2c_hid_command(client, &hid_descr_cmd,
				      ihid->hdesc_buffer,
				      sizeof(struct i2c_hid_desc));
		if (ret) {
			dev_err(&client->dev, "hid_descr_cmd failed\n");
			return -ENODEV;
		}
	}

	/* Validate the length of HID descriptor, the 4 first bytes:
	 * bytes 0-1 -> length
	 * bytes 2-3 -> bcdVersion (has to be 1.00) */
	/* check bcdVersion == 1.0 */
	if (le16_to_cpu(hdesc->bcdVersion) != 0x0100) {
		dev_err(&client->dev,
			"unexpected HID descriptor bcdVersion (0x%04hx)\n",
			le16_to_cpu(hdesc->bcdVersion));
		return -ENODEV;
	}

	/* Descriptor length should be 30 bytes as per the specification */
	dsize = le16_to_cpu(hdesc->wHIDDescLength);
	if (dsize != sizeof(struct i2c_hid_desc)) {
		dev_err(&client->dev, "weird size of HID descriptor (%u)\n",
			dsize);
		return -ENODEV;
	}
	i2c_hid_dbg(ihid, "HID Descriptor: %*ph\n", dsize, ihid->hdesc_buffer);
	return 0;
}

#ifdef CONFIG_ACPI
static const struct acpi_device_id i2c_hid_acpi_blacklist[] = {
	/*
	 * The CHPN0001 ACPI device, which is used to describe the Chipone
	 * ICN8505 controller, has a _CID of PNP0C50 but is not HID compatible.
	 */
	{"CHPN0001", 0 },
	{ },
};

static int i2c_hid_acpi_pdata(struct i2c_client *client,
		struct i2c_hid_platform_data *pdata)
{
	static guid_t i2c_hid_guid =
		GUID_INIT(0x3CDFF6F7, 0x4267, 0x4555,
			  0xAD, 0x05, 0xB3, 0x0A, 0x3D, 0x89, 0x38, 0xDE);
	union acpi_object *obj;
	struct acpi_device *adev;
	acpi_handle handle;

	handle = ACPI_HANDLE(&client->dev);
	if (!handle || acpi_bus_get_device(handle, &adev)) {
		dev_err(&client->dev, "Error could not get ACPI device\n");
		return -ENODEV;
	}

	if (acpi_match_device_ids(adev, i2c_hid_acpi_blacklist) == 0)
		return -ENODEV;

	obj = acpi_evaluate_dsm_typed(handle, &i2c_hid_guid, 1, 1, NULL,
				      ACPI_TYPE_INTEGER);
	if (!obj) {
		dev_err(&client->dev, "Error _DSM call to get HID descriptor address failed\n");
		return -ENODEV;
	}

	pdata->hid_descriptor_address = obj->integer.value;
	ACPI_FREE(obj);

	return 0;
}

static void i2c_hid_acpi_fix_up_power(struct device *dev)
{
	struct acpi_device *adev;

	adev = ACPI_COMPANION(dev);
	if (adev)
		acpi_device_fix_up_power(adev);
}

static const struct acpi_device_id i2c_hid_acpi_match[] = {
	{"ACPI0C50", 0 },
	{"PNP0C50", 0 },
	{ },
};
MODULE_DEVICE_TABLE(acpi, i2c_hid_acpi_match);
#else
static inline int i2c_hid_acpi_pdata(struct i2c_client *client,
		struct i2c_hid_platform_data *pdata)
{
	return -ENODEV;
}

static inline void i2c_hid_acpi_fix_up_power(struct device *dev) {}
#endif

#ifdef CONFIG_OF
static int i2c_hid_of_probe(struct i2c_client *client,
		struct i2c_hid_platform_data *pdata)
{
	struct device *dev = &client->dev;
	u32 val;
	int ret;

	ret = of_property_read_u32(dev->of_node, "hid-descr-addr", &val);
	if (ret) {
		dev_err(&client->dev, "HID register address not provided\n");
		return -ENODEV;
	}
	if (val >> 16) {
		dev_err(&client->dev, "Bad HID register address: 0x%08x\n",
			val);
		return -EINVAL;
	}
	pdata->hid_descriptor_address = val;

	return 0;
}

static const struct of_device_id i2c_hid_of_match[] = {
	{ .compatible = "hid-over-i2c" },
	{},
};
MODULE_DEVICE_TABLE(of, i2c_hid_of_match);
#else
static inline int i2c_hid_of_probe(struct i2c_client *client,
		struct i2c_hid_platform_data *pdata)
{
	return -ENODEV;
}
#endif

static void i2c_hid_fwnode_probe(struct i2c_client *client,
				 struct i2c_hid_platform_data *pdata)
{
	u32 val;

	if (!device_property_read_u32(&client->dev, "post-power-on-delay-ms",
				      &val))
		pdata->post_power_delay_ms = val;
}

static int i2c_hid_probe(struct i2c_client *client,
			 const struct i2c_device_id *dev_id)
{
	int ret;
	struct i2c_hid *ihid;
	struct hid_device *hid;
	__u16 hidRegister;
	struct i2c_hid_platform_data *platform_data = client->dev.platform_data;

	dbg_hid("HID probe called for i2c 0x%02x\n", client->addr);

	if (!client->irq) {
		dev_err(&client->dev,
			"HID over i2c has not been provided an Int IRQ\n");
		return -EINVAL;
	}

	if (client->irq < 0) {
		if (client->irq != -EPROBE_DEFER)
			dev_err(&client->dev,
				"HID over i2c doesn't have a valid IRQ\n");
		return client->irq;
	}

	ihid = devm_kzalloc(&client->dev, sizeof(*ihid), GFP_KERNEL);
	if (!ihid)
		return -ENOMEM;

	if (client->dev.of_node) {
		ret = i2c_hid_of_probe(client, &ihid->pdata);
		if (ret)
			return ret;
	} else if (!platform_data) {
		ret = i2c_hid_acpi_pdata(client, &ihid->pdata);
		if (ret)
			return ret;
	} else {
		ihid->pdata = *platform_data;
	}

	/* Parse platform agnostic common properties from ACPI / device tree */
	i2c_hid_fwnode_probe(client, &ihid->pdata);

	ihid->pdata.supplies[0].supply = "vdd";
	ihid->pdata.supplies[1].supply = "vddl";

	ret = devm_regulator_bulk_get(&client->dev,
				      ARRAY_SIZE(ihid->pdata.supplies),
				      ihid->pdata.supplies);
	if (ret)
		return ret;

	ret = regulator_bulk_enable(ARRAY_SIZE(ihid->pdata.supplies),
				    ihid->pdata.supplies);
	if (ret < 0)
		return ret;

	if (ihid->pdata.post_power_delay_ms)
		msleep(ihid->pdata.post_power_delay_ms);

	i2c_set_clientdata(client, ihid);

	ihid->client = client;

	hidRegister = ihid->pdata.hid_descriptor_address;
	ihid->wHIDDescRegister = cpu_to_le16(hidRegister);

	init_waitqueue_head(&ihid->wait);
	mutex_init(&ihid->reset_lock);

	/* we need to allocate the command buffer without knowing the maximum
	 * size of the reports. Let's use HID_MIN_BUFFER_SIZE, then we do the
	 * real computation later. */
	ret = i2c_hid_alloc_buffers(ihid, HID_MIN_BUFFER_SIZE);
	if (ret < 0)
		goto err_regulator;

	i2c_hid_acpi_fix_up_power(&client->dev);

	pm_runtime_get_noresume(&client->dev);
	pm_runtime_set_active(&client->dev);
	pm_runtime_enable(&client->dev);
	device_enable_async_suspend(&client->dev);

	/* Make sure there is something at this address */
	ret = i2c_smbus_read_byte(client);
	if (ret < 0) {
		dev_dbg(&client->dev, "nothing at this address: %d\n", ret);
		ret = -ENXIO;
		goto err_pm;
	}

	ret = i2c_hid_fetch_hid_descriptor(ihid);
	if (ret < 0)
		goto err_pm;

	ret = i2c_hid_init_irq(client);
	if (ret < 0)
		goto err_pm;

	hid = hid_allocate_device();
	if (IS_ERR(hid)) {
		ret = PTR_ERR(hid);
		goto err_irq;
	}

	ihid->hid = hid;

	hid->driver_data = client;
	hid->ll_driver = &i2c_hid_ll_driver;
	hid->dev.parent = &client->dev;
	hid->bus = BUS_I2C;
	hid->version = le16_to_cpu(ihid->hdesc.bcdVersion);
	hid->vendor = le16_to_cpu(ihid->hdesc.wVendorID);
	hid->product = le16_to_cpu(ihid->hdesc.wProductID);

	snprintf(hid->name, sizeof(hid->name), "%s %04hX:%04hX",
		 client->name, hid->vendor, hid->product);
	strlcpy(hid->phys, dev_name(&client->dev), sizeof(hid->phys));

	ihid->quirks = i2c_hid_lookup_quirk(hid->vendor, hid->product);

	ret = hid_add_device(hid);
	if (ret) {
		if (ret != -ENODEV)
			hid_err(client, "can't add hid device: %d\n", ret);
		goto err_mem_free;
	}

	if (!(ihid->quirks & I2C_HID_QUIRK_NO_RUNTIME_PM))
		pm_runtime_put(&client->dev);

	return 0;

err_mem_free:
	hid_destroy_device(hid);

err_irq:
	free_irq(client->irq, ihid);

err_pm:
	pm_runtime_put_noidle(&client->dev);
	pm_runtime_disable(&client->dev);

err_regulator:
	regulator_bulk_disable(ARRAY_SIZE(ihid->pdata.supplies),
			       ihid->pdata.supplies);
	i2c_hid_free_buffers(ihid);
	return ret;
}

static int i2c_hid_remove(struct i2c_client *client)
{
	struct i2c_hid *ihid = i2c_get_clientdata(client);
	struct hid_device *hid;

	if (!(ihid->quirks & I2C_HID_QUIRK_NO_RUNTIME_PM))
		pm_runtime_get_sync(&client->dev);
	pm_runtime_disable(&client->dev);
	pm_runtime_set_suspended(&client->dev);
	pm_runtime_put_noidle(&client->dev);

	hid = ihid->hid;
	hid_destroy_device(hid);

	free_irq(client->irq, ihid);

	if (ihid->bufsize)
		i2c_hid_free_buffers(ihid);

	regulator_bulk_disable(ARRAY_SIZE(ihid->pdata.supplies),
			       ihid->pdata.supplies);

	return 0;
}

static void i2c_hid_shutdown(struct i2c_client *client)
{
	struct i2c_hid *ihid = i2c_get_clientdata(client);

	i2c_hid_set_power(client, I2C_HID_PWR_SLEEP);
	free_irq(client->irq, ihid);
}

#ifdef CONFIG_PM_SLEEP
static int i2c_hid_suspend(struct device *dev)
{
	struct i2c_client *client = to_i2c_client(dev);
	struct i2c_hid *ihid = i2c_get_clientdata(client);
	struct hid_device *hid = ihid->hid;
	int ret;
	int wake_status;

	if (hid->driver && hid->driver->suspend) {
		/*
		 * Wake up the device so that IO issues in
		 * HID driver's suspend code can succeed.
		 */
		ret = pm_runtime_resume(dev);
		if (ret < 0)
			return ret;

		ret = hid->driver->suspend(hid, PMSG_SUSPEND);
		if (ret < 0)
			return ret;
	}

	if (!pm_runtime_suspended(dev)) {
		/* Save some power */
		i2c_hid_set_power(client, I2C_HID_PWR_SLEEP);

		disable_irq(client->irq);
	}

	if (device_may_wakeup(&client->dev)) {
		wake_status = enable_irq_wake(client->irq);
		if (!wake_status)
			ihid->irq_wake_enabled = true;
		else
			hid_warn(hid, "Failed to enable irq wake: %d\n",
				wake_status);
	} else {
		regulator_bulk_disable(ARRAY_SIZE(ihid->pdata.supplies),
				       ihid->pdata.supplies);
	}

	return 0;
}

static int i2c_hid_resume(struct device *dev)
{
	int ret;
	struct i2c_client *client = to_i2c_client(dev);
	struct i2c_hid *ihid = i2c_get_clientdata(client);
	struct hid_device *hid = ihid->hid;
	int wake_status;

	if (!device_may_wakeup(&client->dev)) {
		ret = regulator_bulk_enable(ARRAY_SIZE(ihid->pdata.supplies),
					    ihid->pdata.supplies);
		if (ret)
			hid_warn(hid, "Failed to enable supplies: %d\n", ret);

		if (ihid->pdata.post_power_delay_ms)
			msleep(ihid->pdata.post_power_delay_ms);
	} else if (ihid->irq_wake_enabled) {
		wake_status = disable_irq_wake(client->irq);
		if (!wake_status)
			ihid->irq_wake_enabled = false;
		else
			hid_warn(hid, "Failed to disable irq wake: %d\n",
				wake_status);
	}

	/* We'll resume to full power */
	pm_runtime_disable(dev);
	pm_runtime_set_active(dev);
	pm_runtime_enable(dev);

	enable_irq(client->irq);

	/* Instead of resetting device, simply powers the device on. This
	 * solves "incomplete reports" on Raydium devices 2386:3118 and
	 * 2386:4B33 and fixes various SIS touchscreens no longer sending
	 * data after a suspend/resume.
	 */
	ret = i2c_hid_set_power(client, I2C_HID_PWR_ON);
	if (ret)
		return ret;

	if (hid->driver && hid->driver->reset_resume) {
		ret = hid->driver->reset_resume(hid);
		return ret;
	}

	return 0;
}
#endif

#ifdef CONFIG_PM
static int i2c_hid_runtime_suspend(struct device *dev)
{
	struct i2c_client *client = to_i2c_client(dev);

	i2c_hid_set_power(client, I2C_HID_PWR_SLEEP);
	disable_irq(client->irq);
	return 0;
}

static int i2c_hid_runtime_resume(struct device *dev)
{
	struct i2c_client *client = to_i2c_client(dev);

	enable_irq(client->irq);
	i2c_hid_set_power(client, I2C_HID_PWR_ON);
	return 0;
}
#endif

static const struct dev_pm_ops i2c_hid_pm = {
	SET_SYSTEM_SLEEP_PM_OPS(i2c_hid_suspend, i2c_hid_resume)
	SET_RUNTIME_PM_OPS(i2c_hid_runtime_suspend, i2c_hid_runtime_resume,
			   NULL)
};

static const struct i2c_device_id i2c_hid_id_table[] = {
	{ "hid", 0 },
	{ "hid-over-i2c", 0 },
	{ },
};
MODULE_DEVICE_TABLE(i2c, i2c_hid_id_table);


static struct i2c_driver i2c_hid_driver = {
	.driver = {
		.name	= "i2c_hid",
		.pm	= &i2c_hid_pm,
		.acpi_match_table = ACPI_PTR(i2c_hid_acpi_match),
		.of_match_table = of_match_ptr(i2c_hid_of_match),
	},

	.probe		= i2c_hid_probe,
	.remove		= i2c_hid_remove,
	.shutdown	= i2c_hid_shutdown,
	.id_table	= i2c_hid_id_table,
};

module_i2c_driver(i2c_hid_driver);

MODULE_DESCRIPTION("HID over I2C core driver");
MODULE_AUTHOR("Benjamin Tissoires <benjamin.tissoires@gmail.com>");
MODULE_LICENSE("GPL");<|MERGE_RESOLUTION|>--- conflicted
+++ resolved
@@ -184,11 +184,6 @@
 		I2C_HID_QUIRK_NO_RUNTIME_PM },
 	{ USB_VENDOR_ID_ELAN, HID_ANY_ID,
 		 I2C_HID_QUIRK_BOGUS_IRQ },
-<<<<<<< HEAD
-	{ USB_VENDOR_ID_SYNAPTICS, I2C_DEVICE_ID_SYNAPTICS_7E7E,
-		I2C_HID_QUIRK_NO_RUNTIME_PM },
-=======
->>>>>>> 0ecfebd2
 	{ 0, 0 }
 };
 
