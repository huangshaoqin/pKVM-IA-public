--- conflicted
+++ resolved
@@ -82,13 +82,9 @@
 #define MDR1_SYNCMD_LR	 0x30000000 /*   L/R mode */
 #define MDR1_SYNCAC_SHIFT	 25 /* Sync Polarity (1 = Active-low) */
 #define MDR1_BITLSB_SHIFT	 24 /* MSB/LSB First (1 = LSB first) */
-<<<<<<< HEAD
 #define MDR1_DTDL_SHIFT		 20 /* Data Pin Bit Delay for MSIOF_SYNC */
 #define MDR1_SYNCDL_SHIFT	 16 /* Frame Sync Signal Timing Delay */
-#define MDR1_FLD_MASK	 0x000000c0 /* Frame Sync Signal Interval (0-3) */
-=======
 #define MDR1_FLD_MASK	 0x0000000c /* Frame Sync Signal Interval (0-3) */
->>>>>>> 6d40530e
 #define MDR1_FLD_SHIFT		  2
 #define MDR1_XXSTP	 0x00000001 /* Transmission/Reception Stop on FIFO */
 /* TMDR1 */
