--- conflicted
+++ resolved
@@ -49,22 +49,14 @@
 {
 	struct wiphy *wiphy = mt76_hw(dev)->wiphy;
 	struct device *hwmon;
-<<<<<<< HEAD
-=======
 	const char *name;
->>>>>>> df0cc57e
 
 	if (!IS_REACHABLE(CONFIG_HWMON))
 		return 0;
 
-<<<<<<< HEAD
-	hwmon = devm_hwmon_device_register_with_groups(&wiphy->dev,
-						       wiphy_name(wiphy), dev,
-=======
 	name = devm_kasprintf(&wiphy->dev, GFP_KERNEL, "mt7615_%s",
 			      wiphy_name(wiphy));
 	hwmon = devm_hwmon_device_register_with_groups(&wiphy->dev, name, dev,
->>>>>>> df0cc57e
 						       mt7615_hwmon_groups);
 	if (IS_ERR(hwmon))
 		return PTR_ERR(hwmon);
