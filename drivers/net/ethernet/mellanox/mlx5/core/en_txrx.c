/*
 * Copyright (c) 2015, Mellanox Technologies. All rights reserved.
 *
 * This software is available to you under a choice of one of two
 * licenses.  You may choose to be licensed under the terms of the GNU
 * General Public License (GPL) Version 2, available from the file
 * COPYING in the main directory of this source tree, or the
 * OpenIB.org BSD license below:
 *
 *     Redistribution and use in source and binary forms, with or
 *     without modification, are permitted provided that the following
 *     conditions are met:
 *
 *      - Redistributions of source code must retain the above
 *        copyright notice, this list of conditions and the following
 *        disclaimer.
 *
 *      - Redistributions in binary form must reproduce the above
 *        copyright notice, this list of conditions and the following
 *        disclaimer in the documentation and/or other materials
 *        provided with the distribution.
 *
 * THE SOFTWARE IS PROVIDED "AS IS", WITHOUT WARRANTY OF ANY KIND,
 * EXPRESS OR IMPLIED, INCLUDING BUT NOT LIMITED TO THE WARRANTIES OF
 * MERCHANTABILITY, FITNESS FOR A PARTICULAR PURPOSE AND
 * NONINFRINGEMENT. IN NO EVENT SHALL THE AUTHORS OR COPYRIGHT HOLDERS
 * BE LIABLE FOR ANY CLAIM, DAMAGES OR OTHER LIABILITY, WHETHER IN AN
 * ACTION OF CONTRACT, TORT OR OTHERWISE, ARISING FROM, OUT OF OR IN
 * CONNECTION WITH THE SOFTWARE OR THE USE OR OTHER DEALINGS IN THE
 * SOFTWARE.
 */

#include <linux/irq.h>
#include "en.h"

<<<<<<< HEAD
static inline void mlx5e_poll_ico_single_cqe(struct mlx5e_cq *cq,
					     struct mlx5e_icosq *sq,
					     struct mlx5_cqe64 *cqe,
					     u16 *sqcc)
{
	struct mlx5_wq_cyc *wq = &sq->wq;
	u16 ci = be16_to_cpu(cqe->wqe_counter) & wq->sz_m1;
	struct mlx5e_sq_wqe_info *icowi = &sq->db.ico_wqe[ci];
	struct mlx5e_rq *rq = &sq->channel->rq;

	prefetch(rq);
	mlx5_cqwq_pop(&cq->wq);
	*sqcc += icowi->num_wqebbs;

	if (unlikely((cqe->op_own >> 4) != MLX5_CQE_REQ)) {
		WARN_ONCE(true, "mlx5e: Bad OP in ICOSQ CQE: 0x%x\n",
			  cqe->op_own);
		return;
	}

	if (likely(icowi->opcode == MLX5_OPCODE_UMR)) {
		mlx5e_post_rx_mpwqe(rq);
		return;
	}

	if (unlikely(icowi->opcode != MLX5_OPCODE_NOP))
		WARN_ONCE(true,
			  "mlx5e: Bad OPCODE in ICOSQ WQE info: 0x%x\n",
			  icowi->opcode);
}

static void mlx5e_poll_ico_cq(struct mlx5e_cq *cq)
{
	struct mlx5e_icosq *sq = container_of(cq, struct mlx5e_icosq, cq);
	struct mlx5_cqe64 *cqe;
	u16 sqcc;

	if (unlikely(!test_bit(MLX5E_SQ_STATE_ENABLED, &sq->state)))
		return;

	cqe = mlx5_cqwq_get_cqe(&cq->wq);
	if (likely(!cqe))
		return;

	/* sq->cc must be updated only after mlx5_cqwq_update_db_record(),
	 * otherwise a cq overrun may occur
	 */
	sqcc = sq->cc;

	/* by design, there's only a single cqe */
	mlx5e_poll_ico_single_cqe(cq, sq, cqe, &sqcc);

	mlx5_cqwq_update_db_record(&cq->wq);

	/* ensure cq space is freed before enabling more cqes */
	wmb();

	sq->cc = sqcc;
=======
static inline bool mlx5e_channel_no_affinity_change(struct mlx5e_channel *c)
{
	int current_cpu = smp_processor_id();
	const struct cpumask *aff;
	struct irq_data *idata;

	idata = irq_desc_get_irq_data(c->irq_desc);
	aff = irq_data_get_affinity_mask(idata);
	return cpumask_test_cpu(current_cpu, aff);
>>>>>>> bb176f67
}

int mlx5e_napi_poll(struct napi_struct *napi, int budget)
{
	struct mlx5e_channel *c = container_of(napi, struct mlx5e_channel,
					       napi);
	bool busy = false;
	int work_done;
	int i;

	for (i = 0; i < c->num_tc; i++)
		busy |= mlx5e_poll_tx_cq(&c->sq[i].cq, budget);

	if (c->xdp)
		busy |= mlx5e_poll_xdpsq_cq(&c->rq.xdpsq.cq);

	work_done = mlx5e_poll_rx_cq(&c->rq.cq, budget);
	busy |= work_done == budget;

	busy |= c->rq.post_wqes(&c->rq);

	if (busy) {
		if (likely(mlx5e_channel_no_affinity_change(c)))
			return budget;
		if (work_done == budget)
			work_done--;
	}

	if (unlikely(!napi_complete_done(napi, work_done)))
		return work_done;

	for (i = 0; i < c->num_tc; i++)
		mlx5e_cq_arm(&c->sq[i].cq);

	if (MLX5E_TEST_BIT(c->rq.state, MLX5E_RQ_STATE_AM))
		mlx5e_rx_am(&c->rq);

	mlx5e_cq_arm(&c->rq.cq);
	mlx5e_cq_arm(&c->icosq.cq);

	return work_done;
}

void mlx5e_completion_event(struct mlx5_core_cq *mcq)
{
	struct mlx5e_cq *cq = container_of(mcq, struct mlx5e_cq, mcq);

	cq->event_ctr++;
	napi_schedule(cq->napi);
}

void mlx5e_cq_error_event(struct mlx5_core_cq *mcq, enum mlx5_event event)
{
	struct mlx5e_cq *cq = container_of(mcq, struct mlx5e_cq, mcq);
	struct mlx5e_channel *c = cq->channel;
	struct net_device *netdev = c->netdev;

	netdev_err(netdev, "%s: cqn=0x%.6x event=0x%.2x\n",
		   __func__, mcq->cqn, event);
}<|MERGE_RESOLUTION|>--- conflicted
+++ resolved
@@ -33,66 +33,6 @@
 #include <linux/irq.h>
 #include "en.h"
 
-<<<<<<< HEAD
-static inline void mlx5e_poll_ico_single_cqe(struct mlx5e_cq *cq,
-					     struct mlx5e_icosq *sq,
-					     struct mlx5_cqe64 *cqe,
-					     u16 *sqcc)
-{
-	struct mlx5_wq_cyc *wq = &sq->wq;
-	u16 ci = be16_to_cpu(cqe->wqe_counter) & wq->sz_m1;
-	struct mlx5e_sq_wqe_info *icowi = &sq->db.ico_wqe[ci];
-	struct mlx5e_rq *rq = &sq->channel->rq;
-
-	prefetch(rq);
-	mlx5_cqwq_pop(&cq->wq);
-	*sqcc += icowi->num_wqebbs;
-
-	if (unlikely((cqe->op_own >> 4) != MLX5_CQE_REQ)) {
-		WARN_ONCE(true, "mlx5e: Bad OP in ICOSQ CQE: 0x%x\n",
-			  cqe->op_own);
-		return;
-	}
-
-	if (likely(icowi->opcode == MLX5_OPCODE_UMR)) {
-		mlx5e_post_rx_mpwqe(rq);
-		return;
-	}
-
-	if (unlikely(icowi->opcode != MLX5_OPCODE_NOP))
-		WARN_ONCE(true,
-			  "mlx5e: Bad OPCODE in ICOSQ WQE info: 0x%x\n",
-			  icowi->opcode);
-}
-
-static void mlx5e_poll_ico_cq(struct mlx5e_cq *cq)
-{
-	struct mlx5e_icosq *sq = container_of(cq, struct mlx5e_icosq, cq);
-	struct mlx5_cqe64 *cqe;
-	u16 sqcc;
-
-	if (unlikely(!test_bit(MLX5E_SQ_STATE_ENABLED, &sq->state)))
-		return;
-
-	cqe = mlx5_cqwq_get_cqe(&cq->wq);
-	if (likely(!cqe))
-		return;
-
-	/* sq->cc must be updated only after mlx5_cqwq_update_db_record(),
-	 * otherwise a cq overrun may occur
-	 */
-	sqcc = sq->cc;
-
-	/* by design, there's only a single cqe */
-	mlx5e_poll_ico_single_cqe(cq, sq, cqe, &sqcc);
-
-	mlx5_cqwq_update_db_record(&cq->wq);
-
-	/* ensure cq space is freed before enabling more cqes */
-	wmb();
-
-	sq->cc = sqcc;
-=======
 static inline bool mlx5e_channel_no_affinity_change(struct mlx5e_channel *c)
 {
 	int current_cpu = smp_processor_id();
@@ -102,7 +42,6 @@
 	idata = irq_desc_get_irq_data(c->irq_desc);
 	aff = irq_data_get_affinity_mask(idata);
 	return cpumask_test_cpu(current_cpu, aff);
->>>>>>> bb176f67
 }
 
 int mlx5e_napi_poll(struct napi_struct *napi, int budget)
