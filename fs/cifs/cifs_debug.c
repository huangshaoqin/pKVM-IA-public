--- conflicted
+++ resolved
@@ -367,11 +367,8 @@
 				atomic_read(&server->in_send),
 				atomic_read(&server->num_waiters));
 #endif
-<<<<<<< HEAD
-=======
 			/* dump session id helpful for use with network trace */
 			seq_printf(m, " SessionId: 0x%llx", ses->Suid);
->>>>>>> 0ecfebd2
 			if (ses->session_flags & SMB2_SESSION_FLAG_ENCRYPT_DATA)
 				seq_puts(m, " encrypted");
 			if (ses->sign)
