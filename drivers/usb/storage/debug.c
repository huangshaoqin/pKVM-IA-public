/* Driver for USB Mass Storage compliant devices
 * Debugging Functions Source Code File
 *
 * Current development and maintenance by:
 *   (c) 1999-2002 Matthew Dharm (mdharm-usb@one-eyed-alien.net)
 *
 * Developed with the assistance of:
 *   (c) 2002 Alan Stern <stern@rowland.org>
 *
 * Initial work by:
 *   (c) 1999 Michael Gee (michael@linuxspecific.com)
 *
 * This driver is based on the 'USB Mass Storage Class' document. This
 * describes in detail the protocol used to communicate with such
 * devices.  Clearly, the designers had SCSI and ATAPI commands in
 * mind when they created this document.  The commands are all very
 * similar to commands in the SCSI-II and ATAPI specifications.
 *
 * It is important to note that in a number of cases this class
 * exhibits class-specific exemptions from the USB specification.
 * Notably the usage of NAK, STALL and ACK differs from the norm, in
 * that they are used to communicate wait, failed and OK on commands.
 *
 * Also, for certain devices, the interrupt endpoint is used to convey
 * status of a command.
 *
 * Please see http://www.one-eyed-alien.net/~mdharm/linux-usb for more
 * information about this driver.
 *
 * This program is free software; you can redistribute it and/or modify it
 * under the terms of the GNU General Public License as published by the
 * Free Software Foundation; either version 2, or (at your option) any
 * later version.
 *
 * This program is distributed in the hope that it will be useful, but
 * WITHOUT ANY WARRANTY; without even the implied warranty of
 * MERCHANTABILITY or FITNESS FOR A PARTICULAR PURPOSE.  See the GNU
 * General Public License for more details.
 *
 * You should have received a copy of the GNU General Public License along
 * with this program; if not, write to the Free Software Foundation, Inc.,
 * 675 Mass Ave, Cambridge, MA 02139, USA.
 */

#include <linux/device.h>
#include <linux/cdrom.h>
#include <linux/export.h>
#include <scsi/scsi.h>
#include <scsi/scsi_cmnd.h>
#include <scsi/scsi_dbg.h>

#include "usb.h"
#include "debug.h"
#include "scsi.h"


void usb_stor_show_command(const struct us_data *us, struct scsi_cmnd *srb)
{
	char *what = NULL;
	int i;

	switch (srb->cmnd[0]) {
	case TEST_UNIT_READY: what = "TEST_UNIT_READY"; break;
	case REZERO_UNIT: what = "REZERO_UNIT"; break;
	case REQUEST_SENSE: what = "REQUEST_SENSE"; break;
	case FORMAT_UNIT: what = "FORMAT_UNIT"; break;
	case READ_BLOCK_LIMITS: what = "READ_BLOCK_LIMITS"; break;
	case REASSIGN_BLOCKS: what = "REASSIGN_BLOCKS"; break;
	case READ_6: what = "READ_6"; break;
	case WRITE_6: what = "WRITE_6"; break;
	case SEEK_6: what = "SEEK_6"; break;
	case READ_REVERSE: what = "READ_REVERSE"; break;
	case WRITE_FILEMARKS: what = "WRITE_FILEMARKS"; break;
	case SPACE: what = "SPACE"; break;
	case INQUIRY: what = "INQUIRY"; break;
	case RECOVER_BUFFERED_DATA: what = "RECOVER_BUFFERED_DATA"; break;
	case MODE_SELECT: what = "MODE_SELECT"; break;
	case RESERVE: what = "RESERVE"; break;
	case RELEASE: what = "RELEASE"; break;
	case COPY: what = "COPY"; break;
	case ERASE: what = "ERASE"; break;
	case MODE_SENSE: what = "MODE_SENSE"; break;
	case START_STOP: what = "START_STOP"; break;
	case RECEIVE_DIAGNOSTIC: what = "RECEIVE_DIAGNOSTIC"; break;
	case SEND_DIAGNOSTIC: what = "SEND_DIAGNOSTIC"; break;
	case ALLOW_MEDIUM_REMOVAL: what = "ALLOW_MEDIUM_REMOVAL"; break;
	case SET_WINDOW: what = "SET_WINDOW"; break;
	case READ_CAPACITY: what = "READ_CAPACITY"; break;
	case READ_10: what = "READ_10"; break;
	case WRITE_10: what = "WRITE_10"; break;
	case SEEK_10: what = "SEEK_10"; break;
	case WRITE_VERIFY: what = "WRITE_VERIFY"; break;
	case VERIFY: what = "VERIFY"; break;
	case SEARCH_HIGH: what = "SEARCH_HIGH"; break;
	case SEARCH_EQUAL: what = "SEARCH_EQUAL"; break;
	case SEARCH_LOW: what = "SEARCH_LOW"; break;
	case SET_LIMITS: what = "SET_LIMITS"; break;
	case READ_POSITION: what = "READ_POSITION"; break;
	case SYNCHRONIZE_CACHE: what = "SYNCHRONIZE_CACHE"; break;
	case LOCK_UNLOCK_CACHE: what = "LOCK_UNLOCK_CACHE"; break;
	case READ_DEFECT_DATA: what = "READ_DEFECT_DATA"; break;
	case MEDIUM_SCAN: what = "MEDIUM_SCAN"; break;
	case COMPARE: what = "COMPARE"; break;
	case COPY_VERIFY: what = "COPY_VERIFY"; break;
	case WRITE_BUFFER: what = "WRITE_BUFFER"; break;
	case READ_BUFFER: what = "READ_BUFFER"; break;
	case UPDATE_BLOCK: what = "UPDATE_BLOCK"; break;
	case READ_LONG: what = "READ_LONG"; break;
	case WRITE_LONG: what = "WRITE_LONG"; break;
	case CHANGE_DEFINITION: what = "CHANGE_DEFINITION"; break;
	case WRITE_SAME: what = "WRITE_SAME"; break;
	case GPCMD_READ_SUBCHANNEL: what = "READ SUBCHANNEL"; break;
	case READ_TOC: what = "READ_TOC"; break;
	case GPCMD_READ_HEADER: what = "READ HEADER"; break;
	case GPCMD_PLAY_AUDIO_10: what = "PLAY AUDIO (10)"; break;
	case GPCMD_PLAY_AUDIO_MSF: what = "PLAY AUDIO MSF"; break;
	case GPCMD_GET_EVENT_STATUS_NOTIFICATION:
		what = "GET EVENT/STATUS NOTIFICATION"; break;
	case GPCMD_PAUSE_RESUME: what = "PAUSE/RESUME"; break;
	case LOG_SELECT: what = "LOG_SELECT"; break;
	case LOG_SENSE: what = "LOG_SENSE"; break;
	case GPCMD_STOP_PLAY_SCAN: what = "STOP PLAY/SCAN"; break;
	case GPCMD_READ_DISC_INFO: what = "READ DISC INFORMATION"; break;
	case GPCMD_READ_TRACK_RZONE_INFO:
		what = "READ TRACK INFORMATION"; break;
	case GPCMD_RESERVE_RZONE_TRACK: what = "RESERVE TRACK"; break;
	case GPCMD_SEND_OPC: what = "SEND OPC"; break;
	case MODE_SELECT_10: what = "MODE_SELECT_10"; break;
	case GPCMD_REPAIR_RZONE_TRACK: what = "REPAIR TRACK"; break;
	case 0x59: what = "READ MASTER CUE"; break;
	case MODE_SENSE_10: what = "MODE_SENSE_10"; break;
	case GPCMD_CLOSE_TRACK: what = "CLOSE TRACK/SESSION"; break;
	case 0x5C: what = "READ BUFFER CAPACITY"; break;
	case 0x5D: what = "SEND CUE SHEET"; break;
	case GPCMD_BLANK: what = "BLANK"; break;
	case REPORT_LUNS: what = "REPORT LUNS"; break;
	case MOVE_MEDIUM: what = "MOVE_MEDIUM or PLAY AUDIO (12)"; break;
	case READ_12: what = "READ_12"; break;
	case WRITE_12: what = "WRITE_12"; break;
	case WRITE_VERIFY_12: what = "WRITE_VERIFY_12"; break;
	case SEARCH_HIGH_12: what = "SEARCH_HIGH_12"; break;
	case SEARCH_EQUAL_12: what = "SEARCH_EQUAL_12"; break;
	case SEARCH_LOW_12: what = "SEARCH_LOW_12"; break;
	case SEND_VOLUME_TAG: what = "SEND_VOLUME_TAG"; break;
	case READ_ELEMENT_STATUS: what = "READ_ELEMENT_STATUS"; break;
	case GPCMD_READ_CD_MSF: what = "READ CD MSF"; break;
	case GPCMD_SCAN: what = "SCAN"; break;
	case GPCMD_SET_SPEED: what = "SET CD SPEED"; break;
	case GPCMD_MECHANISM_STATUS: what = "MECHANISM STATUS"; break;
	case GPCMD_READ_CD: what = "READ CD"; break;
	case 0xE1: what = "WRITE CONTINUE"; break;
	case WRITE_LONG_2: what = "WRITE_LONG_2"; break;
	default: what = "(unknown command)"; break;
	}
	usb_stor_dbg(us, "Command %s (%d bytes)\n", what, srb->cmd_len);
	usb_stor_dbg(us, "bytes: ");
	for (i = 0; i < srb->cmd_len && i < 16; i++)
		US_DEBUGPX(" %02x", srb->cmnd[i]);
	US_DEBUGPX("\n");
}

void usb_stor_show_sense(const struct us_data *us,
			 unsigned char key,
			 unsigned char asc,
			 unsigned char ascq)
{
	const char *what, *keystr, *fmt;

	keystr = scsi_sense_key_string(key);
	what = scsi_extd_sense_format(asc, ascq, &fmt);

	if (keystr == NULL)
		keystr = "(Unknown Key)";
	if (what == NULL)
		what = "(unknown ASC/ASCQ)";

	usb_stor_dbg(us, "%s: ", keystr);
	if (fmt)
		US_DEBUGPX("%s (%s%x)\n", what, fmt, ascq);
	else
		US_DEBUGPX("%s\n", what);
}

void usb_stor_dbg(const struct us_data *us, const char *fmt, ...)
{
	va_list args;

	va_start(args, fmt);

<<<<<<< HEAD
	r = dev_vprintk_emit(LOGLEVEL_DEBUG, &us->pusb_dev->dev, fmt, args);
=======
	dev_vprintk_emit(7, &us->pusb_dev->dev, fmt, args);
>>>>>>> 81e1dadf

	va_end(args);
}
EXPORT_SYMBOL_GPL(usb_stor_dbg);<|MERGE_RESOLUTION|>--- conflicted
+++ resolved
@@ -187,11 +187,7 @@
 
 	va_start(args, fmt);
 
-<<<<<<< HEAD
-	r = dev_vprintk_emit(LOGLEVEL_DEBUG, &us->pusb_dev->dev, fmt, args);
-=======
-	dev_vprintk_emit(7, &us->pusb_dev->dev, fmt, args);
->>>>>>> 81e1dadf
+	dev_vprintk_emit(LOGLEVEL_DEBUG, &us->pusb_dev->dev, fmt, args);
 
 	va_end(args);
 }
