/******************************************************************************
 *
 * This file is provided under a dual BSD/GPLv2 license.  When using or
 * redistributing this file, you may do so under either license.
 *
 * GPL LICENSE SUMMARY
 *
 * Copyright(c) 2007 - 2014 Intel Corporation. All rights reserved.
 * Copyright(c) 2013 - 2015 Intel Mobile Communications GmbH
 * Copyright(c) 2016 - 2017 Intel Deutschland GmbH
 *
 * This program is free software; you can redistribute it and/or modify
 * it under the terms of version 2 of the GNU General Public License as
 * published by the Free Software Foundation.
 *
 * This program is distributed in the hope that it will be useful, but
 * WITHOUT ANY WARRANTY; without even the implied warranty of
 * MERCHANTABILITY or FITNESS FOR A PARTICULAR PURPOSE.  See the GNU
 * General Public License for more details.
 *
 * You should have received a copy of the GNU General Public License
 * along with this program; if not, write to the Free Software
 * Foundation, Inc., 51 Franklin Street, Fifth Floor, Boston, MA 02110,
 * USA
 *
 * The full GNU General Public License is included in this distribution
 * in the file called COPYING.
 *
 * Contact Information:
 *  Intel Linux Wireless <linuxwifi@intel.com>
 * Intel Corporation, 5200 N.E. Elam Young Parkway, Hillsboro, OR 97124-6497
 *
 * BSD LICENSE
 *
 * Copyright(c) 2005 - 2014 Intel Corporation. All rights reserved.
 * Copyright(c) 2013 - 2015 Intel Mobile Communications GmbH
 * Copyright(c) 2016 - 2017 Intel Deutschland GmbH
 * All rights reserved.
 *
 * Redistribution and use in source and binary forms, with or without
 * modification, are permitted provided that the following conditions
 * are met:
 *
 *  * Redistributions of source code must retain the above copyright
 *    notice, this list of conditions and the following disclaimer.
 *  * Redistributions in binary form must reproduce the above copyright
 *    notice, this list of conditions and the following disclaimer in
 *    the documentation and/or other materials provided with the
 *    distribution.
 *  * Neither the name Intel Corporation nor the names of its
 *    contributors may be used to endorse or promote products derived
 *    from this software without specific prior written permission.
 *
 * THIS SOFTWARE IS PROVIDED BY THE COPYRIGHT HOLDERS AND CONTRIBUTORS
 * "AS IS" AND ANY EXPRESS OR IMPLIED WARRANTIES, INCLUDING, BUT NOT
 * LIMITED TO, THE IMPLIED WARRANTIES OF MERCHANTABILITY AND FITNESS FOR
 * A PARTICULAR PURPOSE ARE DISCLAIMED. IN NO EVENT SHALL THE COPYRIGHT
 * OWNER OR CONTRIBUTORS BE LIABLE FOR ANY DIRECT, INDIRECT, INCIDENTAL,
 * SPECIAL, EXEMPLARY, OR CONSEQUENTIAL DAMAGES (INCLUDING, BUT NOT
 * LIMITED TO, PROCUREMENT OF SUBSTITUTE GOODS OR SERVICES; LOSS OF USE,
 * DATA, OR PROFITS; OR BUSINESS INTERRUPTION) HOWEVER CAUSED AND ON ANY
 * THEORY OF LIABILITY, WHETHER IN CONTRACT, STRICT LIABILITY, OR TORT
 * (INCLUDING NEGLIGENCE OR OTHERWISE) ARISING IN ANY WAY OUT OF THE USE
 * OF THIS SOFTWARE, EVEN IF ADVISED OF THE POSSIBILITY OF SUCH DAMAGE.
 *
 *****************************************************************************/
#ifndef __iwl_trans_h__
#define __iwl_trans_h__

#include <linux/ieee80211.h>
#include <linux/mm.h> /* for page_address */
#include <linux/lockdep.h>
#include <linux/kernel.h>

#include "iwl-debug.h"
#include "iwl-config.h"
#include "fw/img.h"
#include "iwl-op-mode.h"
#include "fw/api/cmdhdr.h"
#include "fw/api/txq.h"

/**
 * DOC: Transport layer - what is it ?
 *
 * The transport layer is the layer that deals with the HW directly. It provides
 * an abstraction of the underlying HW to the upper layer. The transport layer
 * doesn't provide any policy, algorithm or anything of this kind, but only
 * mechanisms to make the HW do something. It is not completely stateless but
 * close to it.
 * We will have an implementation for each different supported bus.
 */

/**
 * DOC: Life cycle of the transport layer
 *
 * The transport layer has a very precise life cycle.
 *
 *	1) A helper function is called during the module initialization and
 *	   registers the bus driver's ops with the transport's alloc function.
 *	2) Bus's probe calls to the transport layer's allocation functions.
 *	   Of course this function is bus specific.
 *	3) This allocation functions will spawn the upper layer which will
 *	   register mac80211.
 *
 *	4) At some point (i.e. mac80211's start call), the op_mode will call
 *	   the following sequence:
 *	   start_hw
 *	   start_fw
 *
 *	5) Then when finished (or reset):
 *	   stop_device
 *
 *	6) Eventually, the free function will be called.
 */

#define FH_RSCSR_FRAME_SIZE_MSK		0x00003FFF	/* bits 0-13 */
#define FH_RSCSR_FRAME_INVALID		0x55550000
#define FH_RSCSR_FRAME_ALIGN		0x40
#define FH_RSCSR_RPA_EN			BIT(25)
#define FH_RSCSR_RADA_EN		BIT(26)
#define FH_RSCSR_RXQ_POS		16
#define FH_RSCSR_RXQ_MASK		0x3F0000

struct iwl_rx_packet {
	/*
	 * The first 4 bytes of the RX frame header contain both the RX frame
	 * size and some flags.
	 * Bit fields:
	 * 31:    flag flush RB request
	 * 30:    flag ignore TC (terminal counter) request
	 * 29:    flag fast IRQ request
	 * 28-27: Reserved
	 * 26:    RADA enabled
	 * 25:    Offload enabled
	 * 24:    RPF enabled
	 * 23:    RSS enabled
	 * 22:    Checksum enabled
	 * 21-16: RX queue
	 * 15-14: Reserved
	 * 13-00: RX frame size
	 */
	__le32 len_n_flags;
	struct iwl_cmd_header hdr;
	u8 data[];
} __packed;

static inline u32 iwl_rx_packet_len(const struct iwl_rx_packet *pkt)
{
	return le32_to_cpu(pkt->len_n_flags) & FH_RSCSR_FRAME_SIZE_MSK;
}

static inline u32 iwl_rx_packet_payload_len(const struct iwl_rx_packet *pkt)
{
	return iwl_rx_packet_len(pkt) - sizeof(pkt->hdr);
}

/**
 * enum CMD_MODE - how to send the host commands ?
 *
 * @CMD_ASYNC: Return right away and don't wait for the response
 * @CMD_WANT_SKB: Not valid with CMD_ASYNC. The caller needs the buffer of
 *	the response. The caller needs to call iwl_free_resp when done.
 * @CMD_HIGH_PRIO: The command is high priority - it goes to the front of the
 *	command queue, but after other high priority commands. Valid only
 *	with CMD_ASYNC.
 * @CMD_SEND_IN_IDLE: The command should be sent even when the trans is idle.
 * @CMD_MAKE_TRANS_IDLE: The command response should mark the trans as idle.
 * @CMD_WAKE_UP_TRANS: The command response should wake up the trans
 *	(i.e. mark it as non-idle).
 * @CMD_WANT_ASYNC_CALLBACK: the op_mode's async callback function must be
 *	called after this command completes. Valid only with CMD_ASYNC.
 */
enum CMD_MODE {
	CMD_ASYNC		= BIT(0),
	CMD_WANT_SKB		= BIT(1),
	CMD_SEND_IN_RFKILL	= BIT(2),
	CMD_HIGH_PRIO		= BIT(3),
	CMD_SEND_IN_IDLE	= BIT(4),
	CMD_MAKE_TRANS_IDLE	= BIT(5),
	CMD_WAKE_UP_TRANS	= BIT(6),
	CMD_WANT_ASYNC_CALLBACK	= BIT(7),
};

#define DEF_CMD_PAYLOAD_SIZE 320

/**
 * struct iwl_device_cmd
 *
 * For allocation of the command and tx queues, this establishes the overall
 * size of the largest command we send to uCode, except for commands that
 * aren't fully copied and use other TFD space.
 */
struct iwl_device_cmd {
	union {
		struct {
			struct iwl_cmd_header hdr;	/* uCode API */
			u8 payload[DEF_CMD_PAYLOAD_SIZE];
		};
		struct {
			struct iwl_cmd_header_wide hdr_wide;
			u8 payload_wide[DEF_CMD_PAYLOAD_SIZE -
					sizeof(struct iwl_cmd_header_wide) +
					sizeof(struct iwl_cmd_header)];
		};
	};
} __packed;

#define TFD_MAX_PAYLOAD_SIZE (sizeof(struct iwl_device_cmd))

/*
 * number of transfer buffers (fragments) per transmit frame descriptor;
 * this is just the driver's idea, the hardware supports 20
 */
#define IWL_MAX_CMD_TBS_PER_TFD	2

/**
 * enum iwl_hcmd_dataflag - flag for each one of the chunks of the command
 *
 * @IWL_HCMD_DFL_NOCOPY: By default, the command is copied to the host command's
 *	ring. The transport layer doesn't map the command's buffer to DMA, but
 *	rather copies it to a previously allocated DMA buffer. This flag tells
 *	the transport layer not to copy the command, but to map the existing
 *	buffer (that is passed in) instead. This saves the memcpy and allows
 *	commands that are bigger than the fixed buffer to be submitted.
 *	Note that a TFD entry after a NOCOPY one cannot be a normal copied one.
 * @IWL_HCMD_DFL_DUP: Only valid without NOCOPY, duplicate the memory for this
 *	chunk internally and free it again after the command completes. This
 *	can (currently) be used only once per command.
 *	Note that a TFD entry after a DUP one cannot be a normal copied one.
 */
enum iwl_hcmd_dataflag {
	IWL_HCMD_DFL_NOCOPY	= BIT(0),
	IWL_HCMD_DFL_DUP	= BIT(1),
};

/**
 * struct iwl_host_cmd - Host command to the uCode
 *
 * @data: array of chunks that composes the data of the host command
 * @resp_pkt: response packet, if %CMD_WANT_SKB was set
 * @_rx_page_order: (internally used to free response packet)
 * @_rx_page_addr: (internally used to free response packet)
 * @flags: can be CMD_*
 * @len: array of the lengths of the chunks in data
 * @dataflags: IWL_HCMD_DFL_*
 * @id: command id of the host command, for wide commands encoding the
 *	version and group as well
 */
struct iwl_host_cmd {
	const void *data[IWL_MAX_CMD_TBS_PER_TFD];
	struct iwl_rx_packet *resp_pkt;
	unsigned long _rx_page_addr;
	u32 _rx_page_order;

	u32 flags;
	u32 id;
	u16 len[IWL_MAX_CMD_TBS_PER_TFD];
	u8 dataflags[IWL_MAX_CMD_TBS_PER_TFD];
};

static inline void iwl_free_resp(struct iwl_host_cmd *cmd)
{
	free_pages(cmd->_rx_page_addr, cmd->_rx_page_order);
}

struct iwl_rx_cmd_buffer {
	struct page *_page;
	int _offset;
	bool _page_stolen;
	u32 _rx_page_order;
	unsigned int truesize;
};

static inline void *rxb_addr(struct iwl_rx_cmd_buffer *r)
{
	return (void *)((unsigned long)page_address(r->_page) + r->_offset);
}

static inline int rxb_offset(struct iwl_rx_cmd_buffer *r)
{
	return r->_offset;
}

static inline struct page *rxb_steal_page(struct iwl_rx_cmd_buffer *r)
{
	r->_page_stolen = true;
	get_page(r->_page);
	return r->_page;
}

static inline void iwl_free_rxb(struct iwl_rx_cmd_buffer *r)
{
	__free_pages(r->_page, r->_rx_page_order);
}

#define MAX_NO_RECLAIM_CMDS	6

#define IWL_MASK(lo, hi) ((1 << (hi)) | ((1 << (hi)) - (1 << (lo))))

/*
 * Maximum number of HW queues the transport layer
 * currently supports
 */
#define IWL_MAX_HW_QUEUES		32
#define IWL_MAX_TVQM_QUEUES		512

#define IWL_MAX_TID_COUNT	8
#define IWL_MGMT_TID		15
#define IWL_FRAME_LIMIT	64
#define IWL_MAX_RX_HW_QUEUES	16

/**
 * enum iwl_wowlan_status - WoWLAN image/device status
 * @IWL_D3_STATUS_ALIVE: firmware is still running after resume
 * @IWL_D3_STATUS_RESET: device was reset while suspended
 */
enum iwl_d3_status {
	IWL_D3_STATUS_ALIVE,
	IWL_D3_STATUS_RESET,
};

/**
 * enum iwl_trans_status: transport status flags
 * @STATUS_SYNC_HCMD_ACTIVE: a SYNC command is being processed
 * @STATUS_DEVICE_ENABLED: APM is enabled
 * @STATUS_TPOWER_PMI: the device might be asleep (need to wake it up)
 * @STATUS_INT_ENABLED: interrupts are enabled
 * @STATUS_RFKILL_HW: the actual HW state of the RF-kill switch
 * @STATUS_RFKILL_OPMODE: RF-kill state reported to opmode
 * @STATUS_FW_ERROR: the fw is in error state
 * @STATUS_TRANS_GOING_IDLE: shutting down the trans, only special commands
 *	are sent
 * @STATUS_TRANS_IDLE: the trans is idle - general commands are not to be sent
 * @STATUS_TRANS_DEAD: trans is dead - avoid any read/write operation
 */
enum iwl_trans_status {
	STATUS_SYNC_HCMD_ACTIVE,
	STATUS_DEVICE_ENABLED,
	STATUS_TPOWER_PMI,
	STATUS_INT_ENABLED,
	STATUS_RFKILL_HW,
	STATUS_RFKILL_OPMODE,
	STATUS_FW_ERROR,
	STATUS_TRANS_GOING_IDLE,
	STATUS_TRANS_IDLE,
	STATUS_TRANS_DEAD,
};

static inline int
iwl_trans_get_rb_size_order(enum iwl_amsdu_size rb_size)
{
	switch (rb_size) {
	case IWL_AMSDU_4K:
		return get_order(4 * 1024);
	case IWL_AMSDU_8K:
		return get_order(8 * 1024);
	case IWL_AMSDU_12K:
		return get_order(12 * 1024);
	default:
		WARN_ON(1);
		return -1;
	}
}

struct iwl_hcmd_names {
	u8 cmd_id;
	const char *const cmd_name;
};

#define HCMD_NAME(x)	\
	{ .cmd_id = x, .cmd_name = #x }

struct iwl_hcmd_arr {
	const struct iwl_hcmd_names *arr;
	int size;
};

#define HCMD_ARR(x)	\
	{ .arr = x, .size = ARRAY_SIZE(x) }

/**
 * struct iwl_trans_config - transport configuration
 *
 * @op_mode: pointer to the upper layer.
 * @cmd_queue: the index of the command queue.
 *	Must be set before start_fw.
 * @cmd_fifo: the fifo for host commands
 * @cmd_q_wdg_timeout: the timeout of the watchdog timer for the command queue.
 * @no_reclaim_cmds: Some devices erroneously don't set the
 *	SEQ_RX_FRAME bit on some notifications, this is the
 *	list of such notifications to filter. Max length is
 *	%MAX_NO_RECLAIM_CMDS.
 * @n_no_reclaim_cmds: # of commands in list
 * @rx_buf_size: RX buffer size needed for A-MSDUs
 *	if unset 4k will be the RX buffer size
 * @bc_table_dword: set to true if the BC table expects the byte count to be
 *	in DWORD (as opposed to bytes)
 * @scd_set_active: should the transport configure the SCD for HCMD queue
 * @sw_csum_tx: transport should compute the TCP checksum
 * @command_groups: array of command groups, each member is an array of the
 *	commands in the group; for debugging only
 * @command_groups_size: number of command groups, to avoid illegal access
 * @cb_data_offs: offset inside skb->cb to store transport data at, must have
 *	space for at least two pointers
 */
struct iwl_trans_config {
	struct iwl_op_mode *op_mode;

	u8 cmd_queue;
	u8 cmd_fifo;
	unsigned int cmd_q_wdg_timeout;
	const u8 *no_reclaim_cmds;
	unsigned int n_no_reclaim_cmds;

	enum iwl_amsdu_size rx_buf_size;
	bool bc_table_dword;
	bool scd_set_active;
	bool sw_csum_tx;
	const struct iwl_hcmd_arr *command_groups;
	int command_groups_size;

	u8 cb_data_offs;
};

struct iwl_trans_dump_data {
	u32 len;
	u8 data[];
};

struct iwl_trans;

struct iwl_trans_txq_scd_cfg {
	u8 fifo;
	u8 sta_id;
	u8 tid;
	bool aggregate;
	int frame_limit;
};

/**
 * struct iwl_trans_ops - transport specific operations
 *
 * All the handlers MUST be implemented
 *
 * @start_hw: starts the HW. If low_power is true, the NIC needs to be taken
 *	out of a low power state. From that point on, the HW can send
 *	interrupts. May sleep.
 * @op_mode_leave: Turn off the HW RF kill indication if on
 *	May sleep
 * @start_fw: allocates and inits all the resources for the transport
 *	layer. Also kick a fw image.
 *	May sleep
 * @fw_alive: called when the fw sends alive notification. If the fw provides
 *	the SCD base address in SRAM, then provide it here, or 0 otherwise.
 *	May sleep
 * @stop_device: stops the whole device (embedded CPU put to reset) and stops
 *	the HW. If low_power is true, the NIC will be put in low power state.
 *	From that point on, the HW will be stopped but will still issue an
 *	interrupt if the HW RF kill switch is triggered.
 *	This callback must do the right thing and not crash even if %start_hw()
 *	was called but not &start_fw(). May sleep.
 * @d3_suspend: put the device into the correct mode for WoWLAN during
 *	suspend. This is optional, if not implemented WoWLAN will not be
 *	supported. This callback may sleep.
 * @d3_resume: resume the device after WoWLAN, enabling the opmode to
 *	talk to the WoWLAN image to get its status. This is optional, if not
 *	implemented WoWLAN will not be supported. This callback may sleep.
 * @send_cmd:send a host command. Must return -ERFKILL if RFkill is asserted.
 *	If RFkill is asserted in the middle of a SYNC host command, it must
 *	return -ERFKILL straight away.
 *	May sleep only if CMD_ASYNC is not set
 * @tx: send an skb. The transport relies on the op_mode to zero the
 *	the ieee80211_tx_info->driver_data. If the MPDU is an A-MSDU, all
 *	the CSUM will be taken care of (TCP CSUM and IP header in case of
 *	IPv4). If the MPDU is a single MSDU, the op_mode must compute the IP
 *	header if it is IPv4.
 *	Must be atomic
 * @reclaim: free packet until ssn. Returns a list of freed packets.
 *	Must be atomic
 * @txq_enable: setup a queue. To setup an AC queue, use the
 *	iwl_trans_ac_txq_enable wrapper. fw_alive must have been called before
 *	this one. The op_mode must not configure the HCMD queue. The scheduler
 *	configuration may be %NULL, in which case the hardware will not be
 *	configured. If true is returned, the operation mode needs to increment
 *	the sequence number of the packets routed to this queue because of a
 *	hardware scheduler bug. May sleep.
 * @txq_disable: de-configure a Tx queue to send AMPDUs
 *	Must be atomic
 * @txq_set_shared_mode: change Tx queue shared/unshared marking
 * @wait_tx_queues_empty: wait until tx queues are empty. May sleep.
 * @wait_txq_empty: wait until specific tx queue is empty. May sleep.
 * @freeze_txq_timer: prevents the timer of the queue from firing until the
 *	queue is set to awake. Must be atomic.
 * @block_txq_ptrs: stop updating the write pointers of the Tx queues. Note
 *	that the transport needs to refcount the calls since this function
 *	will be called several times with block = true, and then the queues
 *	need to be unblocked only after the same number of calls with
 *	block = false.
 * @write8: write a u8 to a register at offset ofs from the BAR
 * @write32: write a u32 to a register at offset ofs from the BAR
 * @read32: read a u32 register at offset ofs from the BAR
 * @read_prph: read a DWORD from a periphery register
 * @write_prph: write a DWORD to a periphery register
 * @read_mem: read device's SRAM in DWORD
 * @write_mem: write device's SRAM in DWORD. If %buf is %NULL, then the memory
 *	will be zeroed.
 * @configure: configure parameters required by the transport layer from
 *	the op_mode. May be called several times before start_fw, can't be
 *	called after that.
 * @set_pmi: set the power pmi state
 * @grab_nic_access: wake the NIC to be able to access non-HBUS regs.
 *	Sleeping is not allowed between grab_nic_access and
 *	release_nic_access.
 * @release_nic_access: let the NIC go to sleep. The "flags" parameter
 *	must be the same one that was sent before to the grab_nic_access.
 * @set_bits_mask - set SRAM register according to value and mask.
 * @ref: grab a reference to the transport/FW layers, disallowing
 *	certain low power states
 * @unref: release a reference previously taken with @ref. Note that
 *	initially the reference count is 1, making an initial @unref
 *	necessary to allow low power states.
 * @dump_data: return a vmalloc'ed buffer with debug data, maybe containing last
 *	TX'ed commands and similar. The buffer will be vfree'd by the caller.
 *	Note that the transport must fill in the proper file headers.
 * @dump_regs: dump using IWL_ERR configuration space and memory mapped
 *	registers of the device to diagnose failure, e.g., when HW becomes
 *	inaccessible.
 */
struct iwl_trans_ops {

	int (*start_hw)(struct iwl_trans *iwl_trans, bool low_power);
	void (*op_mode_leave)(struct iwl_trans *iwl_trans);
	int (*start_fw)(struct iwl_trans *trans, const struct fw_img *fw,
			bool run_in_rfkill);
	void (*fw_alive)(struct iwl_trans *trans, u32 scd_addr);
	void (*stop_device)(struct iwl_trans *trans, bool low_power);

	void (*d3_suspend)(struct iwl_trans *trans, bool test, bool reset);
	int (*d3_resume)(struct iwl_trans *trans, enum iwl_d3_status *status,
			 bool test, bool reset);

	int (*send_cmd)(struct iwl_trans *trans, struct iwl_host_cmd *cmd);

	int (*tx)(struct iwl_trans *trans, struct sk_buff *skb,
		  struct iwl_device_cmd *dev_cmd, int queue);
	void (*reclaim)(struct iwl_trans *trans, int queue, int ssn,
			struct sk_buff_head *skbs);

	bool (*txq_enable)(struct iwl_trans *trans, int queue, u16 ssn,
			   const struct iwl_trans_txq_scd_cfg *cfg,
			   unsigned int queue_wdg_timeout);
	void (*txq_disable)(struct iwl_trans *trans, int queue,
			    bool configure_scd);
	/* 22000 functions */
	int (*txq_alloc)(struct iwl_trans *trans,
			 struct iwl_tx_queue_cfg_cmd *cmd,
			 int cmd_id,
			 unsigned int queue_wdg_timeout);
	void (*txq_free)(struct iwl_trans *trans, int queue);

	void (*txq_set_shared_mode)(struct iwl_trans *trans, u32 txq_id,
				    bool shared);

	int (*wait_tx_queues_empty)(struct iwl_trans *trans, u32 txq_bm);
	int (*wait_txq_empty)(struct iwl_trans *trans, int queue);
	void (*freeze_txq_timer)(struct iwl_trans *trans, unsigned long txqs,
				 bool freeze);
	void (*block_txq_ptrs)(struct iwl_trans *trans, bool block);

	void (*write8)(struct iwl_trans *trans, u32 ofs, u8 val);
	void (*write32)(struct iwl_trans *trans, u32 ofs, u32 val);
	u32 (*read32)(struct iwl_trans *trans, u32 ofs);
	u32 (*read_prph)(struct iwl_trans *trans, u32 ofs);
	void (*write_prph)(struct iwl_trans *trans, u32 ofs, u32 val);
	int (*read_mem)(struct iwl_trans *trans, u32 addr,
			void *buf, int dwords);
	int (*write_mem)(struct iwl_trans *trans, u32 addr,
			 const void *buf, int dwords);
	void (*configure)(struct iwl_trans *trans,
			  const struct iwl_trans_config *trans_cfg);
	void (*set_pmi)(struct iwl_trans *trans, bool state);
	void (*sw_reset)(struct iwl_trans *trans);
	bool (*grab_nic_access)(struct iwl_trans *trans, unsigned long *flags);
	void (*release_nic_access)(struct iwl_trans *trans,
				   unsigned long *flags);
	void (*set_bits_mask)(struct iwl_trans *trans, u32 reg, u32 mask,
			      u32 value);
	void (*ref)(struct iwl_trans *trans);
	void (*unref)(struct iwl_trans *trans);
	int  (*suspend)(struct iwl_trans *trans);
	void (*resume)(struct iwl_trans *trans);

	struct iwl_trans_dump_data *(*dump_data)(struct iwl_trans *trans,
						 const struct iwl_fw_dbg_trigger_tlv
						 *trigger);

	void (*dump_regs)(struct iwl_trans *trans);
};

/**
 * enum iwl_trans_state - state of the transport layer
 *
 * @IWL_TRANS_NO_FW: no fw has sent an alive response
 * @IWL_TRANS_FW_ALIVE: a fw has sent an alive response
 */
enum iwl_trans_state {
	IWL_TRANS_NO_FW = 0,
	IWL_TRANS_FW_ALIVE	= 1,
};

/**
 * DOC: Platform power management
 *
 * There are two types of platform power management: system-wide
 * (WoWLAN) and runtime.
 *
 * In system-wide power management the entire platform goes into a low
 * power state (e.g. idle or suspend to RAM) at the same time and the
 * device is configured as a wakeup source for the entire platform.
 * This is usually triggered by userspace activity (e.g. the user
 * presses the suspend button or a power management daemon decides to
 * put the platform in low power mode).  The device's behavior in this
 * mode is dictated by the wake-on-WLAN configuration.
 *
 * In runtime power management, only the devices which are themselves
 * idle enter a low power state.  This is done at runtime, which means
 * that the entire system is still running normally.  This mode is
 * usually triggered automatically by the device driver and requires
 * the ability to enter and exit the low power modes in a very short
 * time, so there is not much impact in usability.
 *
 * The terms used for the device's behavior are as follows:
 *
 *	- D0: the device is fully powered and the host is awake;
 *	- D3: the device is in low power mode and only reacts to
 *		specific events (e.g. magic-packet received or scan
 *		results found);
 *	- D0I3: the device is in low power mode and reacts to any
 *		activity (e.g. RX);
 *
 * These terms reflect the power modes in the firmware and are not to
 * be confused with the physical device power state.  The NIC can be
 * in D0I3 mode even if, for instance, the PCI device is in D3 state.
 */

/**
 * enum iwl_plat_pm_mode - platform power management mode
 *
 * This enumeration describes the device's platform power management
 * behavior when in idle mode (i.e. runtime power management) or when
 * in system-wide suspend (i.e WoWLAN).
 *
 * @IWL_PLAT_PM_MODE_DISABLED: power management is disabled for this
 *	device.  At runtime, this means that nothing happens and the
 *	device always remains in active.  In system-wide suspend mode,
 *	it means that the all connections will be closed automatically
 *	by mac80211 before the platform is suspended.
 * @IWL_PLAT_PM_MODE_D3: the device goes into D3 mode (i.e. WoWLAN).
 *	For runtime power management, this mode is not officially
 *	supported.
 * @IWL_PLAT_PM_MODE_D0I3: the device goes into D0I3 mode.
 */
enum iwl_plat_pm_mode {
	IWL_PLAT_PM_MODE_DISABLED,
	IWL_PLAT_PM_MODE_D3,
	IWL_PLAT_PM_MODE_D0I3,
};

/* Max time to wait for trans to become idle/non-idle on d0i3
 * enter/exit (in msecs).
 */
#define IWL_TRANS_IDLE_TIMEOUT 2000

/**
 * struct iwl_trans - transport common data
 *
 * @ops - pointer to iwl_trans_ops
 * @op_mode - pointer to the op_mode
 * @cfg - pointer to the configuration
 * @drv - pointer to iwl_drv
 * @status: a bit-mask of transport status flags
 * @dev - pointer to struct device * that represents the device
 * @max_skb_frags: maximum number of fragments an SKB can have when transmitted.
 *	0 indicates that frag SKBs (NETIF_F_SG) aren't supported.
 * @hw_rf_id a u32 with the device RF ID
 * @hw_id: a u32 with the ID of the device / sub-device.
 *	Set during transport allocation.
 * @hw_id_str: a string with info about HW ID. Set during transport allocation.
 * @pm_support: set to true in start_hw if link pm is supported
 * @ltr_enabled: set to true if the LTR is enabled
 * @wide_cmd_header: true when ucode supports wide command header format
 * @num_rx_queues: number of RX queues allocated by the transport;
 *	the transport must set this before calling iwl_drv_start()
 * @dev_cmd_pool: pool for Tx cmd allocation - for internal use only.
 *	The user should use iwl_trans_{alloc,free}_tx_cmd.
 * @rx_mpdu_cmd: MPDU RX command ID, must be assigned by opmode before
 *	starting the firmware, used for tracing
 * @rx_mpdu_cmd_hdr_size: used for tracing, amount of data before the
 *	start of the 802.11 header in the @rx_mpdu_cmd
 * @dflt_pwr_limit: default power limit fetched from the platform (ACPI)
 * @dbg_dest_tlv: points to the destination TLV for debug
 * @dbg_conf_tlv: array of pointers to configuration TLVs for debug
 * @dbg_trigger_tlv: array of pointers to triggers TLVs for debug
 * @dbg_dest_reg_num: num of reg_ops in %dbg_dest_tlv
 * @system_pm_mode: the system-wide power management mode in use.
 *	This mode is set dynamically, depending on the WoWLAN values
 *	configured from the userspace at runtime.
 * @runtime_pm_mode: the runtime power management mode in use.  This
 *	mode is set during the initialization phase and is not
 *	supposed to change during runtime.
 */
struct iwl_trans {
	const struct iwl_trans_ops *ops;
	struct iwl_op_mode *op_mode;
	const struct iwl_cfg *cfg;
	struct iwl_drv *drv;
	enum iwl_trans_state state;
	unsigned long status;

	struct device *dev;
	u32 max_skb_frags;
	u32 hw_rev;
	u32 hw_rf_id;
	u32 hw_id;
	char hw_id_str[52];

	u8 rx_mpdu_cmd, rx_mpdu_cmd_hdr_size;

	bool pm_support;
	bool ltr_enabled;

	const struct iwl_hcmd_arr *command_groups;
	int command_groups_size;
	bool wide_cmd_header;

	u8 num_rx_queues;

	/* The following fields are internal only */
	struct kmem_cache *dev_cmd_pool;
	char dev_cmd_pool_name[50];

	struct dentry *dbgfs_dir;

#ifdef CONFIG_LOCKDEP
	struct lockdep_map sync_cmd_lockdep_map;
#endif

<<<<<<< HEAD
	const struct iwl_fw_dbg_dest_tlv *dbg_dest_tlv;
=======
	const struct iwl_fw_dbg_dest_tlv_v1 *dbg_dest_tlv;
>>>>>>> 661e50bc
	const struct iwl_fw_dbg_conf_tlv *dbg_conf_tlv[FW_DBG_CONF_MAX];
	struct iwl_fw_dbg_trigger_tlv * const *dbg_trigger_tlv;
	u8 dbg_dest_reg_num;

	enum iwl_plat_pm_mode system_pm_mode;
	enum iwl_plat_pm_mode runtime_pm_mode;
	bool suspending;

	/* pointer to trans specific struct */
	/*Ensure that this pointer will always be aligned to sizeof pointer */
	char trans_specific[0] __aligned(sizeof(void *));
};

const char *iwl_get_cmd_string(struct iwl_trans *trans, u32 id);
int iwl_cmd_groups_verify_sorted(const struct iwl_trans_config *trans);

static inline void iwl_trans_configure(struct iwl_trans *trans,
				       const struct iwl_trans_config *trans_cfg)
{
	trans->op_mode = trans_cfg->op_mode;

	trans->ops->configure(trans, trans_cfg);
	WARN_ON(iwl_cmd_groups_verify_sorted(trans_cfg));
}

static inline int _iwl_trans_start_hw(struct iwl_trans *trans, bool low_power)
{
	might_sleep();

	return trans->ops->start_hw(trans, low_power);
}

static inline int iwl_trans_start_hw(struct iwl_trans *trans)
{
	return trans->ops->start_hw(trans, true);
}

static inline void iwl_trans_op_mode_leave(struct iwl_trans *trans)
{
	might_sleep();

	if (trans->ops->op_mode_leave)
		trans->ops->op_mode_leave(trans);

	trans->op_mode = NULL;

	trans->state = IWL_TRANS_NO_FW;
}

static inline void iwl_trans_fw_alive(struct iwl_trans *trans, u32 scd_addr)
{
	might_sleep();

	trans->state = IWL_TRANS_FW_ALIVE;

	trans->ops->fw_alive(trans, scd_addr);
}

static inline int iwl_trans_start_fw(struct iwl_trans *trans,
				     const struct fw_img *fw,
				     bool run_in_rfkill)
{
	might_sleep();

	WARN_ON_ONCE(!trans->rx_mpdu_cmd);

	clear_bit(STATUS_FW_ERROR, &trans->status);
	return trans->ops->start_fw(trans, fw, run_in_rfkill);
}

static inline void _iwl_trans_stop_device(struct iwl_trans *trans,
					  bool low_power)
{
	might_sleep();

	trans->ops->stop_device(trans, low_power);

	trans->state = IWL_TRANS_NO_FW;
}

static inline void iwl_trans_stop_device(struct iwl_trans *trans)
{
	_iwl_trans_stop_device(trans, true);
}

static inline void iwl_trans_d3_suspend(struct iwl_trans *trans, bool test,
					bool reset)
{
	might_sleep();
	if (trans->ops->d3_suspend)
		trans->ops->d3_suspend(trans, test, reset);
}

static inline int iwl_trans_d3_resume(struct iwl_trans *trans,
				      enum iwl_d3_status *status,
				      bool test, bool reset)
{
	might_sleep();
	if (!trans->ops->d3_resume)
		return 0;

	return trans->ops->d3_resume(trans, status, test, reset);
}

static inline int iwl_trans_suspend(struct iwl_trans *trans)
{
	if (!trans->ops->suspend)
		return 0;

	return trans->ops->suspend(trans);
}

static inline void iwl_trans_resume(struct iwl_trans *trans)
{
	if (trans->ops->resume)
		trans->ops->resume(trans);
}

static inline struct iwl_trans_dump_data *
iwl_trans_dump_data(struct iwl_trans *trans,
		    const struct iwl_fw_dbg_trigger_tlv *trigger)
{
	if (!trans->ops->dump_data)
		return NULL;
	return trans->ops->dump_data(trans, trigger);
}

static inline void iwl_trans_dump_regs(struct iwl_trans *trans)
{
	if (trans->ops->dump_regs)
		trans->ops->dump_regs(trans);
}

static inline struct iwl_device_cmd *
iwl_trans_alloc_tx_cmd(struct iwl_trans *trans)
{
	return kmem_cache_alloc(trans->dev_cmd_pool, GFP_ATOMIC);
}

int iwl_trans_send_cmd(struct iwl_trans *trans, struct iwl_host_cmd *cmd);

static inline void iwl_trans_free_tx_cmd(struct iwl_trans *trans,
					 struct iwl_device_cmd *dev_cmd)
{
	kmem_cache_free(trans->dev_cmd_pool, dev_cmd);
}

static inline int iwl_trans_tx(struct iwl_trans *trans, struct sk_buff *skb,
			       struct iwl_device_cmd *dev_cmd, int queue)
{
	if (unlikely(test_bit(STATUS_FW_ERROR, &trans->status)))
		return -EIO;

	if (WARN_ON_ONCE(trans->state != IWL_TRANS_FW_ALIVE)) {
		IWL_ERR(trans, "%s bad state = %d\n", __func__, trans->state);
		return -EIO;
	}

	return trans->ops->tx(trans, skb, dev_cmd, queue);
}

static inline void iwl_trans_reclaim(struct iwl_trans *trans, int queue,
				     int ssn, struct sk_buff_head *skbs)
{
	if (WARN_ON_ONCE(trans->state != IWL_TRANS_FW_ALIVE)) {
		IWL_ERR(trans, "%s bad state = %d\n", __func__, trans->state);
		return;
	}

	trans->ops->reclaim(trans, queue, ssn, skbs);
}

static inline void iwl_trans_txq_disable(struct iwl_trans *trans, int queue,
					 bool configure_scd)
{
	trans->ops->txq_disable(trans, queue, configure_scd);
}

static inline bool
iwl_trans_txq_enable_cfg(struct iwl_trans *trans, int queue, u16 ssn,
			 const struct iwl_trans_txq_scd_cfg *cfg,
			 unsigned int queue_wdg_timeout)
{
	might_sleep();

	if (WARN_ON_ONCE(trans->state != IWL_TRANS_FW_ALIVE)) {
		IWL_ERR(trans, "%s bad state = %d\n", __func__, trans->state);
		return false;
	}

	return trans->ops->txq_enable(trans, queue, ssn,
				      cfg, queue_wdg_timeout);
}

static inline void
iwl_trans_txq_free(struct iwl_trans *trans, int queue)
{
	if (WARN_ON_ONCE(!trans->ops->txq_free))
		return;

	trans->ops->txq_free(trans, queue);
}

static inline int
iwl_trans_txq_alloc(struct iwl_trans *trans,
		    struct iwl_tx_queue_cfg_cmd *cmd,
		    int cmd_id,
		    unsigned int queue_wdg_timeout)
{
	might_sleep();

	if (WARN_ON_ONCE(!trans->ops->txq_alloc))
		return -ENOTSUPP;

	if (WARN_ON_ONCE(trans->state != IWL_TRANS_FW_ALIVE)) {
		IWL_ERR(trans, "%s bad state = %d\n", __func__, trans->state);
		return -EIO;
	}

	return trans->ops->txq_alloc(trans, cmd, cmd_id, queue_wdg_timeout);
}

static inline void iwl_trans_txq_set_shared_mode(struct iwl_trans *trans,
						 int queue, bool shared_mode)
{
	if (trans->ops->txq_set_shared_mode)
		trans->ops->txq_set_shared_mode(trans, queue, shared_mode);
}

static inline void iwl_trans_txq_enable(struct iwl_trans *trans, int queue,
					int fifo, int sta_id, int tid,
					int frame_limit, u16 ssn,
					unsigned int queue_wdg_timeout)
{
	struct iwl_trans_txq_scd_cfg cfg = {
		.fifo = fifo,
		.sta_id = sta_id,
		.tid = tid,
		.frame_limit = frame_limit,
		.aggregate = sta_id >= 0,
	};

	iwl_trans_txq_enable_cfg(trans, queue, ssn, &cfg, queue_wdg_timeout);
}

static inline
void iwl_trans_ac_txq_enable(struct iwl_trans *trans, int queue, int fifo,
			     unsigned int queue_wdg_timeout)
{
	struct iwl_trans_txq_scd_cfg cfg = {
		.fifo = fifo,
		.sta_id = -1,
		.tid = IWL_MAX_TID_COUNT,
		.frame_limit = IWL_FRAME_LIMIT,
		.aggregate = false,
	};

	iwl_trans_txq_enable_cfg(trans, queue, 0, &cfg, queue_wdg_timeout);
}

static inline void iwl_trans_freeze_txq_timer(struct iwl_trans *trans,
					      unsigned long txqs,
					      bool freeze)
{
	if (WARN_ON_ONCE(trans->state != IWL_TRANS_FW_ALIVE)) {
		IWL_ERR(trans, "%s bad state = %d\n", __func__, trans->state);
		return;
	}

	if (trans->ops->freeze_txq_timer)
		trans->ops->freeze_txq_timer(trans, txqs, freeze);
}

static inline void iwl_trans_block_txq_ptrs(struct iwl_trans *trans,
					    bool block)
{
	if (WARN_ON_ONCE(trans->state != IWL_TRANS_FW_ALIVE)) {
		IWL_ERR(trans, "%s bad state = %d\n", __func__, trans->state);
		return;
	}

	if (trans->ops->block_txq_ptrs)
		trans->ops->block_txq_ptrs(trans, block);
}

static inline int iwl_trans_wait_tx_queues_empty(struct iwl_trans *trans,
						 u32 txqs)
{
	if (WARN_ON_ONCE(!trans->ops->wait_tx_queues_empty))
		return -ENOTSUPP;

	if (WARN_ON_ONCE(trans->state != IWL_TRANS_FW_ALIVE)) {
		IWL_ERR(trans, "%s bad state = %d\n", __func__, trans->state);
		return -EIO;
	}

	return trans->ops->wait_tx_queues_empty(trans, txqs);
}

static inline int iwl_trans_wait_txq_empty(struct iwl_trans *trans, int queue)
{
	if (WARN_ON_ONCE(!trans->ops->wait_txq_empty))
		return -ENOTSUPP;

	if (WARN_ON_ONCE(trans->state != IWL_TRANS_FW_ALIVE)) {
		IWL_ERR(trans, "%s bad state = %d\n", __func__, trans->state);
		return -EIO;
	}

	return trans->ops->wait_txq_empty(trans, queue);
}

static inline void iwl_trans_write8(struct iwl_trans *trans, u32 ofs, u8 val)
{
	trans->ops->write8(trans, ofs, val);
}

static inline void iwl_trans_write32(struct iwl_trans *trans, u32 ofs, u32 val)
{
	trans->ops->write32(trans, ofs, val);
}

static inline u32 iwl_trans_read32(struct iwl_trans *trans, u32 ofs)
{
	return trans->ops->read32(trans, ofs);
}

static inline u32 iwl_trans_read_prph(struct iwl_trans *trans, u32 ofs)
{
	return trans->ops->read_prph(trans, ofs);
}

static inline void iwl_trans_write_prph(struct iwl_trans *trans, u32 ofs,
					u32 val)
{
	return trans->ops->write_prph(trans, ofs, val);
}

static inline int iwl_trans_read_mem(struct iwl_trans *trans, u32 addr,
				     void *buf, int dwords)
{
	return trans->ops->read_mem(trans, addr, buf, dwords);
}

#define iwl_trans_read_mem_bytes(trans, addr, buf, bufsize)		      \
	do {								      \
		if (__builtin_constant_p(bufsize))			      \
			BUILD_BUG_ON((bufsize) % sizeof(u32));		      \
		iwl_trans_read_mem(trans, addr, buf, (bufsize) / sizeof(u32));\
	} while (0)

static inline u32 iwl_trans_read_mem32(struct iwl_trans *trans, u32 addr)
{
	u32 value;

	if (WARN_ON(iwl_trans_read_mem(trans, addr, &value, 1)))
		return 0xa5a5a5a5;

	return value;
}

static inline int iwl_trans_write_mem(struct iwl_trans *trans, u32 addr,
				      const void *buf, int dwords)
{
	return trans->ops->write_mem(trans, addr, buf, dwords);
}

static inline u32 iwl_trans_write_mem32(struct iwl_trans *trans, u32 addr,
					u32 val)
{
	return iwl_trans_write_mem(trans, addr, &val, 1);
}

static inline void iwl_trans_set_pmi(struct iwl_trans *trans, bool state)
{
	if (trans->ops->set_pmi)
		trans->ops->set_pmi(trans, state);
}

static inline void iwl_trans_sw_reset(struct iwl_trans *trans)
{
	if (trans->ops->sw_reset)
		trans->ops->sw_reset(trans);
}

static inline void
iwl_trans_set_bits_mask(struct iwl_trans *trans, u32 reg, u32 mask, u32 value)
{
	trans->ops->set_bits_mask(trans, reg, mask, value);
}

#define iwl_trans_grab_nic_access(trans, flags)	\
	__cond_lock(nic_access,				\
		    likely((trans)->ops->grab_nic_access(trans, flags)))

static inline void __releases(nic_access)
iwl_trans_release_nic_access(struct iwl_trans *trans, unsigned long *flags)
{
	trans->ops->release_nic_access(trans, flags);
	__release(nic_access);
}

static inline void iwl_trans_fw_error(struct iwl_trans *trans)
{
	if (WARN_ON_ONCE(!trans->op_mode))
		return;

	/* prevent double restarts due to the same erroneous FW */
	if (!test_and_set_bit(STATUS_FW_ERROR, &trans->status))
		iwl_op_mode_nic_error(trans->op_mode);
}

/*****************************************************
 * transport helper functions
 *****************************************************/
struct iwl_trans *iwl_trans_alloc(unsigned int priv_size,
				  struct device *dev,
				  const struct iwl_cfg *cfg,
				  const struct iwl_trans_ops *ops);
void iwl_trans_free(struct iwl_trans *trans);
void iwl_trans_ref(struct iwl_trans *trans);
void iwl_trans_unref(struct iwl_trans *trans);

/*****************************************************
* driver (transport) register/unregister functions
******************************************************/
int __must_check iwl_pci_register_driver(void);
void iwl_pci_unregister_driver(void);

#endif /* __iwl_trans_h__ */<|MERGE_RESOLUTION|>--- conflicted
+++ resolved
@@ -745,11 +745,7 @@
 	struct lockdep_map sync_cmd_lockdep_map;
 #endif
 
-<<<<<<< HEAD
-	const struct iwl_fw_dbg_dest_tlv *dbg_dest_tlv;
-=======
 	const struct iwl_fw_dbg_dest_tlv_v1 *dbg_dest_tlv;
->>>>>>> 661e50bc
 	const struct iwl_fw_dbg_conf_tlv *dbg_conf_tlv[FW_DBG_CONF_MAX];
 	struct iwl_fw_dbg_trigger_tlv * const *dbg_trigger_tlv;
 	u8 dbg_dest_reg_num;
