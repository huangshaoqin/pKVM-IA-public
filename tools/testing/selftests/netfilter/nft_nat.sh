#!/bin/bash
#
# This test is for basic NAT functionality: snat, dnat, redirect, masquerade.
#

# Kselftest framework requirement - SKIP code is 4.
ksft_skip=4
ret=0
test_inet_nat=true
<<<<<<< HEAD
=======

cleanup()
{
	for i in 0 1 2; do ip netns del ns$i;done
}
>>>>>>> 4b972a01

nft --version > /dev/null 2>&1
if [ $? -ne 0 ];then
	echo "SKIP: Could not run test without nft tool"
	exit $ksft_skip
fi

ip -Version > /dev/null 2>&1
if [ $? -ne 0 ];then
	echo "SKIP: Could not run test without ip tool"
	exit $ksft_skip
fi

ip netns add ns0
if [ $? -ne 0 ];then
	echo "SKIP: Could not create net namespace"
	exit $ksft_skip
fi

trap cleanup EXIT

ip netns add ns1
ip netns add ns2

ip link add veth0 netns ns0 type veth peer name eth0 netns ns1 > /dev/null 2>&1
if [ $? -ne 0 ];then
    echo "SKIP: No virtual ethernet pair device support in kernel"
    exit $ksft_skip
fi
ip link add veth1 netns ns0 type veth peer name eth0 netns ns2

ip -net ns0 link set lo up
ip -net ns0 link set veth0 up
ip -net ns0 addr add 10.0.1.1/24 dev veth0
ip -net ns0 addr add dead:1::1/64 dev veth0

ip -net ns0 link set veth1 up
ip -net ns0 addr add 10.0.2.1/24 dev veth1
ip -net ns0 addr add dead:2::1/64 dev veth1

for i in 1 2; do
  ip -net ns$i link set lo up
  ip -net ns$i link set eth0 up
  ip -net ns$i addr add 10.0.$i.99/24 dev eth0
  ip -net ns$i route add default via 10.0.$i.1
  ip -net ns$i addr add dead:$i::99/64 dev eth0
  ip -net ns$i route add default via dead:$i::1
done

bad_counter()
{
	local ns=$1
	local counter=$2
	local expect=$3

	echo "ERROR: $counter counter in $ns has unexpected value (expected $expect)" 1>&2
	ip netns exec $ns nft list counter inet filter $counter 1>&2
}

check_counters()
{
	ns=$1
	local lret=0

	cnt=$(ip netns exec $ns nft list counter inet filter ns0in | grep -q "packets 1 bytes 84")
	if [ $? -ne 0 ]; then
		bad_counter $ns ns0in "packets 1 bytes 84"
		lret=1
	fi
	cnt=$(ip netns exec $ns nft list counter inet filter ns0out | grep -q "packets 1 bytes 84")
	if [ $? -ne 0 ]; then
		bad_counter $ns ns0out "packets 1 bytes 84"
		lret=1
	fi

	expect="packets 1 bytes 104"
	cnt=$(ip netns exec $ns nft list counter inet filter ns0in6 | grep -q "$expect")
	if [ $? -ne 0 ]; then
		bad_counter $ns ns0in6 "$expect"
		lret=1
	fi
	cnt=$(ip netns exec $ns nft list counter inet filter ns0out6 | grep -q "$expect")
	if [ $? -ne 0 ]; then
		bad_counter $ns ns0out6 "$expect"
		lret=1
	fi

	return $lret
}

check_ns0_counters()
{
	local ns=$1
	local lret=0

	cnt=$(ip netns exec ns0 nft list counter inet filter ns0in | grep -q "packets 0 bytes 0")
	if [ $? -ne 0 ]; then
		bad_counter ns0 ns0in "packets 0 bytes 0"
		lret=1
	fi

	cnt=$(ip netns exec ns0 nft list counter inet filter ns0in6 | grep -q "packets 0 bytes 0")
	if [ $? -ne 0 ]; then
		bad_counter ns0 ns0in6 "packets 0 bytes 0"
		lret=1
	fi

	cnt=$(ip netns exec ns0 nft list counter inet filter ns0out | grep -q "packets 0 bytes 0")
	if [ $? -ne 0 ]; then
		bad_counter ns0 ns0out "packets 0 bytes 0"
		lret=1
	fi
	cnt=$(ip netns exec ns0 nft list counter inet filter ns0out6 | grep -q "packets 0 bytes 0")
	if [ $? -ne 0 ]; then
		bad_counter ns0 ns0out6 "packets 0 bytes 0"
		lret=1
	fi

	for dir in "in" "out" ; do
		expect="packets 1 bytes 84"
		cnt=$(ip netns exec ns0 nft list counter inet filter ${ns}${dir} | grep -q "$expect")
		if [ $? -ne 0 ]; then
			bad_counter ns0 $ns$dir "$expect"
			lret=1
		fi

		expect="packets 1 bytes 104"
		cnt=$(ip netns exec ns0 nft list counter inet filter ${ns}${dir}6 | grep -q "$expect")
		if [ $? -ne 0 ]; then
			bad_counter ns0 $ns$dir6 "$expect"
			lret=1
		fi
	done

	return $lret
}

reset_counters()
{
	for i in 0 1 2;do
		ip netns exec ns$i nft reset counters inet > /dev/null
	done
}

test_local_dnat6()
{
	local family=$1
	local lret=0
	local IPF=""

	if [ $family = "inet" ];then
		IPF="ip6"
	fi

ip netns exec ns0 nft -f - <<EOF
table $family nat {
	chain output {
		type nat hook output priority 0; policy accept;
		ip6 daddr dead:1::99 dnat $IPF to dead:2::99
	}
}
EOF
	if [ $? -ne 0 ]; then
		echo "SKIP: Could not add add $family dnat hook"
		return $ksft_skip
	fi

	# ping netns1, expect rewrite to netns2
	ip netns exec ns0 ping -q -c 1 dead:1::99 > /dev/null
	if [ $? -ne 0 ]; then
		lret=1
		echo "ERROR: ping6 failed"
		return $lret
	fi

	expect="packets 0 bytes 0"
	for dir in "in6" "out6" ; do
		cnt=$(ip netns exec ns0 nft list counter inet filter ns1${dir} | grep -q "$expect")
		if [ $? -ne 0 ]; then
			bad_counter ns0 ns1$dir "$expect"
			lret=1
		fi
	done

	expect="packets 1 bytes 104"
	for dir in "in6" "out6" ; do
		cnt=$(ip netns exec ns0 nft list counter inet filter ns2${dir} | grep -q "$expect")
		if [ $? -ne 0 ]; then
			bad_counter ns0 ns2$dir "$expect"
			lret=1
		fi
	done

	# expect 0 count in ns1
	expect="packets 0 bytes 0"
	for dir in "in6" "out6" ; do
		cnt=$(ip netns exec ns1 nft list counter inet filter ns0${dir} | grep -q "$expect")
		if [ $? -ne 0 ]; then
			bad_counter ns1 ns0$dir "$expect"
			lret=1
		fi
	done

	# expect 1 packet in ns2
	expect="packets 1 bytes 104"
	for dir in "in6" "out6" ; do
		cnt=$(ip netns exec ns2 nft list counter inet filter ns0${dir} | grep -q "$expect")
		if [ $? -ne 0 ]; then
			bad_counter ns2 ns0$dir "$expect"
			lret=1
		fi
	done

	test $lret -eq 0 && echo "PASS: ipv6 ping to ns1 was $family NATted to ns2"
	ip netns exec ns0 nft flush chain ip6 nat output

	return $lret
}

test_local_dnat()
{
	local family=$1
	local lret=0
	local IPF=""

	if [ $family = "inet" ];then
		IPF="ip"
	fi

ip netns exec ns0 nft -f - <<EOF 2>/dev/null
table $family nat {
	chain output {
		type nat hook output priority 0; policy accept;
		ip daddr 10.0.1.99 dnat $IPF to 10.0.2.99
	}
}
EOF
	if [ $? -ne 0 ]; then
		if [ $family = "inet" ];then
			echo "SKIP: inet nat tests"
			test_inet_nat=false
			return $ksft_skip
		fi
		echo "SKIP: Could not add add $family dnat hook"
		return $ksft_skip
	fi

	# ping netns1, expect rewrite to netns2
	ip netns exec ns0 ping -q -c 1 10.0.1.99 > /dev/null
	if [ $? -ne 0 ]; then
		lret=1
		echo "ERROR: ping failed"
		return $lret
	fi

	expect="packets 0 bytes 0"
	for dir in "in" "out" ; do
		cnt=$(ip netns exec ns0 nft list counter inet filter ns1${dir} | grep -q "$expect")
		if [ $? -ne 0 ]; then
			bad_counter ns0 ns1$dir "$expect"
			lret=1
		fi
	done

	expect="packets 1 bytes 84"
	for dir in "in" "out" ; do
		cnt=$(ip netns exec ns0 nft list counter inet filter ns2${dir} | grep -q "$expect")
		if [ $? -ne 0 ]; then
			bad_counter ns0 ns2$dir "$expect"
			lret=1
		fi
	done

	# expect 0 count in ns1
	expect="packets 0 bytes 0"
	for dir in "in" "out" ; do
		cnt=$(ip netns exec ns1 nft list counter inet filter ns0${dir} | grep -q "$expect")
		if [ $? -ne 0 ]; then
			bad_counter ns1 ns0$dir "$expect"
			lret=1
		fi
	done

	# expect 1 packet in ns2
	expect="packets 1 bytes 84"
	for dir in "in" "out" ; do
		cnt=$(ip netns exec ns2 nft list counter inet filter ns0${dir} | grep -q "$expect")
		if [ $? -ne 0 ]; then
			bad_counter ns2 ns0$dir "$expect"
			lret=1
		fi
	done

	test $lret -eq 0 && echo "PASS: ping to ns1 was $family NATted to ns2"

	ip netns exec ns0 nft flush chain $family nat output

	reset_counters
	ip netns exec ns0 ping -q -c 1 10.0.1.99 > /dev/null
	if [ $? -ne 0 ]; then
		lret=1
		echo "ERROR: ping failed"
		return $lret
	fi

	expect="packets 1 bytes 84"
	for dir in "in" "out" ; do
		cnt=$(ip netns exec ns0 nft list counter inet filter ns1${dir} | grep -q "$expect")
		if [ $? -ne 0 ]; then
			bad_counter ns1 ns1$dir "$expect"
			lret=1
		fi
	done
	expect="packets 0 bytes 0"
	for dir in "in" "out" ; do
		cnt=$(ip netns exec ns0 nft list counter inet filter ns2${dir} | grep -q "$expect")
		if [ $? -ne 0 ]; then
			bad_counter ns0 ns2$dir "$expect"
			lret=1
		fi
	done

	# expect 1 count in ns1
	expect="packets 1 bytes 84"
	for dir in "in" "out" ; do
		cnt=$(ip netns exec ns1 nft list counter inet filter ns0${dir} | grep -q "$expect")
		if [ $? -ne 0 ]; then
			bad_counter ns0 ns0$dir "$expect"
			lret=1
		fi
	done

	# expect 0 packet in ns2
	expect="packets 0 bytes 0"
	for dir in "in" "out" ; do
		cnt=$(ip netns exec ns2 nft list counter inet filter ns0${dir} | grep -q "$expect")
		if [ $? -ne 0 ]; then
			bad_counter ns2 ns2$dir "$expect"
			lret=1
		fi
	done

	test $lret -eq 0 && echo "PASS: ping to ns1 OK after $family nat output chain flush"

	return $lret
}


test_masquerade6()
{
	local family=$1
<<<<<<< HEAD
	local natflags=$1
=======
	local natflags=$2
>>>>>>> 4b972a01
	local lret=0

	ip netns exec ns0 sysctl net.ipv6.conf.all.forwarding=1 > /dev/null

	ip netns exec ns2 ping -q -c 1 dead:1::99 > /dev/null # ping ns2->ns1
	if [ $? -ne 0 ] ; then
		echo "ERROR: cannot ping ns1 from ns2 via ipv6"
		return 1
		lret=1
	fi

	expect="packets 1 bytes 104"
	for dir in "in6" "out6" ; do
		cnt=$(ip netns exec ns1 nft list counter inet filter ns2${dir} | grep -q "$expect")
		if [ $? -ne 0 ]; then
			bad_counter ns1 ns2$dir "$expect"
			lret=1
		fi

		cnt=$(ip netns exec ns2 nft list counter inet filter ns1${dir} | grep -q "$expect")
		if [ $? -ne 0 ]; then
			bad_counter ns2 ns1$dir "$expect"
			lret=1
		fi
	done

	reset_counters

# add masquerading rule
ip netns exec ns0 nft -f - <<EOF
table $family nat {
	chain postrouting {
		type nat hook postrouting priority 0; policy accept;
		meta oif veth0 masquerade $natflags
	}
}
EOF
	if [ $? -ne 0 ]; then
		echo "SKIP: Could not add add $family masquerade hook"
		return $ksft_skip
	fi

	ip netns exec ns2 ping -q -c 1 dead:1::99 > /dev/null # ping ns2->ns1
	if [ $? -ne 0 ] ; then
<<<<<<< HEAD
<<<<<<< HEAD
		echo "ERROR: cannot ping ns1 from ns2 with active $family masquerading"
=======
		echo "ERROR: cannot ping ns1 from ns2 with active ipv6 masquerade $natflags"
>>>>>>> cd8dead0c39457e58ec1d36db93aedca811d48f1
=======
		echo "ERROR: cannot ping ns1 from ns2 with active $family masquerade $natflags"
>>>>>>> 4b972a01
		lret=1
	fi

	# ns1 should have seen packets from ns0, due to masquerade
	expect="packets 1 bytes 104"
	for dir in "in6" "out6" ; do
		cnt=$(ip netns exec ns1 nft list counter inet filter ns0${dir} | grep -q "$expect")
		if [ $? -ne 0 ]; then
			bad_counter ns1 ns0$dir "$expect"
			lret=1
		fi

		cnt=$(ip netns exec ns2 nft list counter inet filter ns1${dir} | grep -q "$expect")
		if [ $? -ne 0 ]; then
			bad_counter ns2 ns1$dir "$expect"
			lret=1
		fi
	done

	# ns1 should not have seen packets from ns2, due to masquerade
	expect="packets 0 bytes 0"
	for dir in "in6" "out6" ; do
		cnt=$(ip netns exec ns1 nft list counter inet filter ns2${dir} | grep -q "$expect")
		if [ $? -ne 0 ]; then
			bad_counter ns1 ns0$dir "$expect"
			lret=1
		fi

		cnt=$(ip netns exec ns1 nft list counter inet filter ns2${dir} | grep -q "$expect")
		if [ $? -ne 0 ]; then
			bad_counter ns2 ns1$dir "$expect"
			lret=1
		fi
	done

<<<<<<< HEAD
<<<<<<< HEAD
	ip netns exec ns0 nft flush chain $family nat postrouting
=======
=======
>>>>>>> 4b972a01
	ip netns exec ns2 ping -q -c 1 dead:1::99 > /dev/null # ping ns2->ns1
	if [ $? -ne 0 ] ; then
		echo "ERROR: cannot ping ns1 from ns2 with active ipv6 masquerade $natflags (attempt 2)"
		lret=1
	fi

<<<<<<< HEAD
	ip netns exec ns0 nft flush chain ip6 nat postrouting
>>>>>>> cd8dead0c39457e58ec1d36db93aedca811d48f1
=======
	ip netns exec ns0 nft flush chain $family nat postrouting
>>>>>>> 4b972a01
	if [ $? -ne 0 ]; then
		echo "ERROR: Could not flush $family nat postrouting" 1>&2
		lret=1
	fi

<<<<<<< HEAD
<<<<<<< HEAD
	test $lret -eq 0 && echo "PASS: $family IPv6 masquerade for ns2"
=======
	test $lret -eq 0 && echo "PASS: IPv6 masquerade $natflags for ns2"
>>>>>>> cd8dead0c39457e58ec1d36db93aedca811d48f1
=======
	test $lret -eq 0 && echo "PASS: $family IPv6 masquerade $natflags for ns2"
>>>>>>> 4b972a01

	return $lret
}

test_masquerade()
{
<<<<<<< HEAD
<<<<<<< HEAD
	local family=$1
=======
	local natflags=$1
>>>>>>> cd8dead0c39457e58ec1d36db93aedca811d48f1
=======
	local family=$1
	local natflags=$2
>>>>>>> 4b972a01
	local lret=0

	ip netns exec ns0 sysctl net.ipv4.conf.veth0.forwarding=1 > /dev/null
	ip netns exec ns0 sysctl net.ipv4.conf.veth1.forwarding=1 > /dev/null

	ip netns exec ns2 ping -q -c 1 10.0.1.99 > /dev/null # ping ns2->ns1
	if [ $? -ne 0 ] ; then
		echo "ERROR: cannot ping ns1 from ns2 $natflags"
		lret=1
	fi

	expect="packets 1 bytes 84"
	for dir in "in" "out" ; do
		cnt=$(ip netns exec ns1 nft list counter inet filter ns2${dir} | grep -q "$expect")
		if [ $? -ne 0 ]; then
			bad_counter ns1 ns2$dir "$expect"
			lret=1
		fi

		cnt=$(ip netns exec ns2 nft list counter inet filter ns1${dir} | grep -q "$expect")
		if [ $? -ne 0 ]; then
			bad_counter ns2 ns1$dir "$expect"
			lret=1
		fi
	done

	reset_counters

# add masquerading rule
ip netns exec ns0 nft -f - <<EOF
table $family nat {
	chain postrouting {
		type nat hook postrouting priority 0; policy accept;
		meta oif veth0 masquerade $natflags
	}
}
EOF
	if [ $? -ne 0 ]; then
		echo "SKIP: Could not add add $family masquerade hook"
		return $ksft_skip
	fi

	ip netns exec ns2 ping -q -c 1 10.0.1.99 > /dev/null # ping ns2->ns1
	if [ $? -ne 0 ] ; then
<<<<<<< HEAD
<<<<<<< HEAD
		echo "ERROR: cannot ping ns1 from ns2 with active $family masquerading"
=======
		echo "ERROR: cannot ping ns1 from ns2 with active ip masquere $natflags"
>>>>>>> cd8dead0c39457e58ec1d36db93aedca811d48f1
=======
		echo "ERROR: cannot ping ns1 from ns2 with active $family masquerade $natflags"
>>>>>>> 4b972a01
		lret=1
	fi

	# ns1 should have seen packets from ns0, due to masquerade
	expect="packets 1 bytes 84"
	for dir in "in" "out" ; do
		cnt=$(ip netns exec ns1 nft list counter inet filter ns0${dir} | grep -q "$expect")
		if [ $? -ne 0 ]; then
			bad_counter ns1 ns0$dir "$expect"
			lret=1
		fi

		cnt=$(ip netns exec ns2 nft list counter inet filter ns1${dir} | grep -q "$expect")
		if [ $? -ne 0 ]; then
			bad_counter ns2 ns1$dir "$expect"
			lret=1
		fi
	done

	# ns1 should not have seen packets from ns2, due to masquerade
	expect="packets 0 bytes 0"
	for dir in "in" "out" ; do
		cnt=$(ip netns exec ns1 nft list counter inet filter ns2${dir} | grep -q "$expect")
		if [ $? -ne 0 ]; then
			bad_counter ns1 ns0$dir "$expect"
			lret=1
		fi

		cnt=$(ip netns exec ns1 nft list counter inet filter ns2${dir} | grep -q "$expect")
		if [ $? -ne 0 ]; then
			bad_counter ns2 ns1$dir "$expect"
			lret=1
		fi
	done

<<<<<<< HEAD
<<<<<<< HEAD
	ip netns exec ns0 nft flush chain $family nat postrouting
=======
=======
>>>>>>> 4b972a01
	ip netns exec ns2 ping -q -c 1 10.0.1.99 > /dev/null # ping ns2->ns1
	if [ $? -ne 0 ] ; then
		echo "ERROR: cannot ping ns1 from ns2 with active ip masquerade $natflags (attempt 2)"
		lret=1
	fi

<<<<<<< HEAD
	ip netns exec ns0 nft flush chain ip nat postrouting
>>>>>>> cd8dead0c39457e58ec1d36db93aedca811d48f1
=======
	ip netns exec ns0 nft flush chain $family nat postrouting
>>>>>>> 4b972a01
	if [ $? -ne 0 ]; then
		echo "ERROR: Could not flush $family nat postrouting" 1>&2
		lret=1
	fi

<<<<<<< HEAD
<<<<<<< HEAD
	test $lret -eq 0 && echo "PASS: $family IP masquerade for ns2"
=======
	test $lret -eq 0 && echo "PASS: IP masquerade $natflags for ns2"
>>>>>>> cd8dead0c39457e58ec1d36db93aedca811d48f1
=======
	test $lret -eq 0 && echo "PASS: $family IP masquerade $natflags for ns2"
>>>>>>> 4b972a01

	return $lret
}

test_redirect6()
{
	local family=$1
	local lret=0

	ip netns exec ns0 sysctl net.ipv6.conf.all.forwarding=1 > /dev/null

	ip netns exec ns2 ping -q -c 1 dead:1::99 > /dev/null # ping ns2->ns1
	if [ $? -ne 0 ] ; then
		echo "ERROR: cannnot ping ns1 from ns2 via ipv6"
		lret=1
	fi

	expect="packets 1 bytes 104"
	for dir in "in6" "out6" ; do
		cnt=$(ip netns exec ns1 nft list counter inet filter ns2${dir} | grep -q "$expect")
		if [ $? -ne 0 ]; then
			bad_counter ns1 ns2$dir "$expect"
			lret=1
		fi

		cnt=$(ip netns exec ns2 nft list counter inet filter ns1${dir} | grep -q "$expect")
		if [ $? -ne 0 ]; then
			bad_counter ns2 ns1$dir "$expect"
			lret=1
		fi
	done

	reset_counters

# add redirect rule
ip netns exec ns0 nft -f - <<EOF
table $family nat {
	chain prerouting {
		type nat hook prerouting priority 0; policy accept;
		meta iif veth1 meta l4proto icmpv6 ip6 saddr dead:2::99 ip6 daddr dead:1::99 redirect
	}
}
EOF
	if [ $? -ne 0 ]; then
		echo "SKIP: Could not add add $family redirect hook"
		return $ksft_skip
	fi

	ip netns exec ns2 ping -q -c 1 dead:1::99 > /dev/null # ping ns2->ns1
	if [ $? -ne 0 ] ; then
		echo "ERROR: cannot ping ns1 from ns2 via ipv6 with active $family redirect"
		lret=1
	fi

	# ns1 should have seen no packets from ns2, due to redirection
	expect="packets 0 bytes 0"
	for dir in "in6" "out6" ; do
		cnt=$(ip netns exec ns1 nft list counter inet filter ns2${dir} | grep -q "$expect")
		if [ $? -ne 0 ]; then
			bad_counter ns1 ns0$dir "$expect"
			lret=1
		fi
	done

	# ns0 should have seen packets from ns2, due to masquerade
	expect="packets 1 bytes 104"
	for dir in "in6" "out6" ; do
		cnt=$(ip netns exec ns0 nft list counter inet filter ns2${dir} | grep -q "$expect")
		if [ $? -ne 0 ]; then
			bad_counter ns1 ns0$dir "$expect"
			lret=1
		fi
	done

	ip netns exec ns0 nft delete table $family nat
	if [ $? -ne 0 ]; then
		echo "ERROR: Could not delete $family nat table" 1>&2
		lret=1
	fi

	test $lret -eq 0 && echo "PASS: $family IPv6 redirection for ns2"

	return $lret
}

test_redirect()
{
	local family=$1
	local lret=0

	ip netns exec ns0 sysctl net.ipv4.conf.veth0.forwarding=1 > /dev/null
	ip netns exec ns0 sysctl net.ipv4.conf.veth1.forwarding=1 > /dev/null

	ip netns exec ns2 ping -q -c 1 10.0.1.99 > /dev/null # ping ns2->ns1
	if [ $? -ne 0 ] ; then
		echo "ERROR: cannot ping ns1 from ns2"
		lret=1
	fi

	expect="packets 1 bytes 84"
	for dir in "in" "out" ; do
		cnt=$(ip netns exec ns1 nft list counter inet filter ns2${dir} | grep -q "$expect")
		if [ $? -ne 0 ]; then
			bad_counter ns1 ns2$dir "$expect"
			lret=1
		fi

		cnt=$(ip netns exec ns2 nft list counter inet filter ns1${dir} | grep -q "$expect")
		if [ $? -ne 0 ]; then
			bad_counter ns2 ns1$dir "$expect"
			lret=1
		fi
	done

	reset_counters

# add redirect rule
ip netns exec ns0 nft -f - <<EOF
table $family nat {
	chain prerouting {
		type nat hook prerouting priority 0; policy accept;
		meta iif veth1 ip protocol icmp ip saddr 10.0.2.99 ip daddr 10.0.1.99 redirect
	}
}
EOF
	if [ $? -ne 0 ]; then
		echo "SKIP: Could not add add $family redirect hook"
		return $ksft_skip
	fi

	ip netns exec ns2 ping -q -c 1 10.0.1.99 > /dev/null # ping ns2->ns1
	if [ $? -ne 0 ] ; then
		echo "ERROR: cannot ping ns1 from ns2 with active $family ip redirect"
		lret=1
	fi

	# ns1 should have seen no packets from ns2, due to redirection
	expect="packets 0 bytes 0"
	for dir in "in" "out" ; do

		cnt=$(ip netns exec ns1 nft list counter inet filter ns2${dir} | grep -q "$expect")
		if [ $? -ne 0 ]; then
			bad_counter ns1 ns0$dir "$expect"
			lret=1
		fi
	done

	# ns0 should have seen packets from ns2, due to masquerade
	expect="packets 1 bytes 84"
	for dir in "in" "out" ; do
		cnt=$(ip netns exec ns0 nft list counter inet filter ns2${dir} | grep -q "$expect")
		if [ $? -ne 0 ]; then
			bad_counter ns1 ns0$dir "$expect"
			lret=1
		fi
	done

	ip netns exec ns0 nft delete table $family nat
	if [ $? -ne 0 ]; then
		echo "ERROR: Could not delete $family nat table" 1>&2
		lret=1
	fi

	test $lret -eq 0 && echo "PASS: $family IP redirection for ns2"

	return $lret
}


# ip netns exec ns0 ping -c 1 -q 10.0.$i.99
for i in 0 1 2; do
ip netns exec ns$i nft -f - <<EOF
table inet filter {
	counter ns0in {}
	counter ns1in {}
	counter ns2in {}

	counter ns0out {}
	counter ns1out {}
	counter ns2out {}

	counter ns0in6 {}
	counter ns1in6 {}
	counter ns2in6 {}

	counter ns0out6 {}
	counter ns1out6 {}
	counter ns2out6 {}

	map nsincounter {
		type ipv4_addr : counter
		elements = { 10.0.1.1 : "ns0in",
			     10.0.2.1 : "ns0in",
			     10.0.1.99 : "ns1in",
			     10.0.2.99 : "ns2in" }
	}

	map nsincounter6 {
		type ipv6_addr : counter
		elements = { dead:1::1 : "ns0in6",
			     dead:2::1 : "ns0in6",
			     dead:1::99 : "ns1in6",
			     dead:2::99 : "ns2in6" }
	}

	map nsoutcounter {
		type ipv4_addr : counter
		elements = { 10.0.1.1 : "ns0out",
			     10.0.2.1 : "ns0out",
			     10.0.1.99: "ns1out",
			     10.0.2.99: "ns2out" }
	}

	map nsoutcounter6 {
		type ipv6_addr : counter
		elements = { dead:1::1 : "ns0out6",
			     dead:2::1 : "ns0out6",
			     dead:1::99 : "ns1out6",
			     dead:2::99 : "ns2out6" }
	}

	chain input {
		type filter hook input priority 0; policy accept;
		counter name ip saddr map @nsincounter
		icmpv6 type { "echo-request", "echo-reply" } counter name ip6 saddr map @nsincounter6
	}
	chain output {
		type filter hook output priority 0; policy accept;
		counter name ip daddr map @nsoutcounter
		icmpv6 type { "echo-request", "echo-reply" } counter name ip6 daddr map @nsoutcounter6
	}
}
EOF
done

sleep 3
# test basic connectivity
for i in 1 2; do
  ip netns exec ns0 ping -c 1 -q 10.0.$i.99 > /dev/null
  if [ $? -ne 0 ];then
  	echo "ERROR: Could not reach other namespace(s)" 1>&2
	ret=1
  fi

  ip netns exec ns0 ping -c 1 -q dead:$i::99 > /dev/null
  if [ $? -ne 0 ];then
	echo "ERROR: Could not reach other namespace(s) via ipv6" 1>&2
	ret=1
  fi
  check_counters ns$i
  if [ $? -ne 0 ]; then
	ret=1
  fi

  check_ns0_counters ns$i
  if [ $? -ne 0 ]; then
	ret=1
  fi
  reset_counters
done

if [ $ret -eq 0 ];then
	echo "PASS: netns routing/connectivity: ns0 can reach ns1 and ns2"
fi

reset_counters
test_local_dnat ip
test_local_dnat6 ip6
<<<<<<< HEAD
reset_counters
$test_inet_nat && test_local_dnat inet
$test_inet_nat && test_local_dnat6 inet

reset_counters
<<<<<<< HEAD
test_masquerade ip
test_masquerade6 ip6
reset_counters
$test_inet_nat && test_masquerade inet
$test_inet_nat && test_masquerade6 inet
=======
test_masquerade ""
test_masquerade6 ""
=======
reset_counters
$test_inet_nat && test_local_dnat inet
$test_inet_nat && test_local_dnat6 inet
>>>>>>> 4b972a01

for flags in "" "fully-random"; do
reset_counters
test_masquerade ip $flags
test_masquerade6 ip6 $flags
reset_counters
<<<<<<< HEAD
test_masquerade "fully-random"
test_masquerade6 "fully-random"
>>>>>>> cd8dead0c39457e58ec1d36db93aedca811d48f1

reset_counters
test_redirect ip
test_redirect6 ip6
reset_counters
$test_inet_nat && test_redirect inet
$test_inet_nat && test_redirect6 inet
=======
$test_inet_nat && test_masquerade inet $flags
$test_inet_nat && test_masquerade6 inet $flags
done
>>>>>>> 4b972a01

reset_counters
test_redirect ip
test_redirect6 ip6
reset_counters
$test_inet_nat && test_redirect inet
$test_inet_nat && test_redirect6 inet

exit $ret<|MERGE_RESOLUTION|>--- conflicted
+++ resolved
@@ -7,14 +7,11 @@
 ksft_skip=4
 ret=0
 test_inet_nat=true
-<<<<<<< HEAD
-=======
 
 cleanup()
 {
 	for i in 0 1 2; do ip netns del ns$i;done
 }
->>>>>>> 4b972a01
 
 nft --version > /dev/null 2>&1
 if [ $? -ne 0 ];then
@@ -366,11 +363,7 @@
 test_masquerade6()
 {
 	local family=$1
-<<<<<<< HEAD
-	local natflags=$1
-=======
 	local natflags=$2
->>>>>>> 4b972a01
 	local lret=0
 
 	ip netns exec ns0 sysctl net.ipv6.conf.all.forwarding=1 > /dev/null
@@ -415,15 +408,7 @@
 
 	ip netns exec ns2 ping -q -c 1 dead:1::99 > /dev/null # ping ns2->ns1
 	if [ $? -ne 0 ] ; then
-<<<<<<< HEAD
-<<<<<<< HEAD
-		echo "ERROR: cannot ping ns1 from ns2 with active $family masquerading"
-=======
-		echo "ERROR: cannot ping ns1 from ns2 with active ipv6 masquerade $natflags"
->>>>>>> cd8dead0c39457e58ec1d36db93aedca811d48f1
-=======
 		echo "ERROR: cannot ping ns1 from ns2 with active $family masquerade $natflags"
->>>>>>> 4b972a01
 		lret=1
 	fi
 
@@ -459,54 +444,27 @@
 		fi
 	done
 
-<<<<<<< HEAD
-<<<<<<< HEAD
+	ip netns exec ns2 ping -q -c 1 dead:1::99 > /dev/null # ping ns2->ns1
+	if [ $? -ne 0 ] ; then
+		echo "ERROR: cannot ping ns1 from ns2 with active ipv6 masquerade $natflags (attempt 2)"
+		lret=1
+	fi
+
 	ip netns exec ns0 nft flush chain $family nat postrouting
-=======
-=======
->>>>>>> 4b972a01
-	ip netns exec ns2 ping -q -c 1 dead:1::99 > /dev/null # ping ns2->ns1
-	if [ $? -ne 0 ] ; then
-		echo "ERROR: cannot ping ns1 from ns2 with active ipv6 masquerade $natflags (attempt 2)"
-		lret=1
-	fi
-
-<<<<<<< HEAD
-	ip netns exec ns0 nft flush chain ip6 nat postrouting
->>>>>>> cd8dead0c39457e58ec1d36db93aedca811d48f1
-=======
-	ip netns exec ns0 nft flush chain $family nat postrouting
->>>>>>> 4b972a01
 	if [ $? -ne 0 ]; then
 		echo "ERROR: Could not flush $family nat postrouting" 1>&2
 		lret=1
 	fi
 
-<<<<<<< HEAD
-<<<<<<< HEAD
-	test $lret -eq 0 && echo "PASS: $family IPv6 masquerade for ns2"
-=======
-	test $lret -eq 0 && echo "PASS: IPv6 masquerade $natflags for ns2"
->>>>>>> cd8dead0c39457e58ec1d36db93aedca811d48f1
-=======
 	test $lret -eq 0 && echo "PASS: $family IPv6 masquerade $natflags for ns2"
->>>>>>> 4b972a01
 
 	return $lret
 }
 
 test_masquerade()
 {
-<<<<<<< HEAD
-<<<<<<< HEAD
-	local family=$1
-=======
-	local natflags=$1
->>>>>>> cd8dead0c39457e58ec1d36db93aedca811d48f1
-=======
 	local family=$1
 	local natflags=$2
->>>>>>> 4b972a01
 	local lret=0
 
 	ip netns exec ns0 sysctl net.ipv4.conf.veth0.forwarding=1 > /dev/null
@@ -551,15 +509,7 @@
 
 	ip netns exec ns2 ping -q -c 1 10.0.1.99 > /dev/null # ping ns2->ns1
 	if [ $? -ne 0 ] ; then
-<<<<<<< HEAD
-<<<<<<< HEAD
-		echo "ERROR: cannot ping ns1 from ns2 with active $family masquerading"
-=======
-		echo "ERROR: cannot ping ns1 from ns2 with active ip masquere $natflags"
->>>>>>> cd8dead0c39457e58ec1d36db93aedca811d48f1
-=======
 		echo "ERROR: cannot ping ns1 from ns2 with active $family masquerade $natflags"
->>>>>>> 4b972a01
 		lret=1
 	fi
 
@@ -595,38 +545,19 @@
 		fi
 	done
 
-<<<<<<< HEAD
-<<<<<<< HEAD
+	ip netns exec ns2 ping -q -c 1 10.0.1.99 > /dev/null # ping ns2->ns1
+	if [ $? -ne 0 ] ; then
+		echo "ERROR: cannot ping ns1 from ns2 with active ip masquerade $natflags (attempt 2)"
+		lret=1
+	fi
+
 	ip netns exec ns0 nft flush chain $family nat postrouting
-=======
-=======
->>>>>>> 4b972a01
-	ip netns exec ns2 ping -q -c 1 10.0.1.99 > /dev/null # ping ns2->ns1
-	if [ $? -ne 0 ] ; then
-		echo "ERROR: cannot ping ns1 from ns2 with active ip masquerade $natflags (attempt 2)"
-		lret=1
-	fi
-
-<<<<<<< HEAD
-	ip netns exec ns0 nft flush chain ip nat postrouting
->>>>>>> cd8dead0c39457e58ec1d36db93aedca811d48f1
-=======
-	ip netns exec ns0 nft flush chain $family nat postrouting
->>>>>>> 4b972a01
 	if [ $? -ne 0 ]; then
 		echo "ERROR: Could not flush $family nat postrouting" 1>&2
 		lret=1
 	fi
 
-<<<<<<< HEAD
-<<<<<<< HEAD
-	test $lret -eq 0 && echo "PASS: $family IP masquerade for ns2"
-=======
-	test $lret -eq 0 && echo "PASS: IP masquerade $natflags for ns2"
->>>>>>> cd8dead0c39457e58ec1d36db93aedca811d48f1
-=======
 	test $lret -eq 0 && echo "PASS: $family IP masquerade $natflags for ns2"
->>>>>>> 4b972a01
 
 	return $lret
 }
@@ -895,36 +826,18 @@
 reset_counters
 test_local_dnat ip
 test_local_dnat6 ip6
-<<<<<<< HEAD
 reset_counters
 $test_inet_nat && test_local_dnat inet
 $test_inet_nat && test_local_dnat6 inet
-
-reset_counters
-<<<<<<< HEAD
-test_masquerade ip
-test_masquerade6 ip6
-reset_counters
-$test_inet_nat && test_masquerade inet
-$test_inet_nat && test_masquerade6 inet
-=======
-test_masquerade ""
-test_masquerade6 ""
-=======
-reset_counters
-$test_inet_nat && test_local_dnat inet
-$test_inet_nat && test_local_dnat6 inet
->>>>>>> 4b972a01
 
 for flags in "" "fully-random"; do
 reset_counters
 test_masquerade ip $flags
 test_masquerade6 ip6 $flags
 reset_counters
-<<<<<<< HEAD
-test_masquerade "fully-random"
-test_masquerade6 "fully-random"
->>>>>>> cd8dead0c39457e58ec1d36db93aedca811d48f1
+$test_inet_nat && test_masquerade inet $flags
+$test_inet_nat && test_masquerade6 inet $flags
+done
 
 reset_counters
 test_redirect ip
@@ -932,17 +845,5 @@
 reset_counters
 $test_inet_nat && test_redirect inet
 $test_inet_nat && test_redirect6 inet
-=======
-$test_inet_nat && test_masquerade inet $flags
-$test_inet_nat && test_masquerade6 inet $flags
-done
->>>>>>> 4b972a01
-
-reset_counters
-test_redirect ip
-test_redirect6 ip6
-reset_counters
-$test_inet_nat && test_redirect inet
-$test_inet_nat && test_redirect6 inet
 
 exit $ret