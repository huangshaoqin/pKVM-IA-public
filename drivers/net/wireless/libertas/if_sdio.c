/*
 *  linux/drivers/net/wireless/libertas/if_sdio.c
 *
 *  Copyright 2007-2008 Pierre Ossman
 *
 * Inspired by if_cs.c, Copyright 2007 Holger Schurig
 *
 * This program is free software; you can redistribute it and/or modify
 * it under the terms of the GNU General Public License as published by
 * the Free Software Foundation; either version 2 of the License, or (at
 * your option) any later version.
 *
 * This hardware has more or less no CMD53 support, so all registers
 * must be accessed using sdio_readb()/sdio_writeb().
 *
 * Transfers must be in one transaction or the firmware goes bonkers.
 * This means that the transfer must either be small enough to do a
 * byte based transfer or it must be padded to a multiple of the
 * current block size.
 *
 * As SDIO is still new to the kernel, it is unfortunately common with
 * bugs in the host controllers related to that. One such bug is that
 * controllers cannot do transfers that aren't a multiple of 4 bytes.
 * If you don't have time to fix the host controller driver, you can
 * work around the problem by modifying if_sdio_host_to_card() and
 * if_sdio_card_to_host() to pad the data.
 */

#include <linux/kernel.h>
#include <linux/moduleparam.h>
#include <linux/slab.h>
#include <linux/firmware.h>
#include <linux/netdevice.h>
#include <linux/delay.h>
#include <linux/mmc/card.h>
#include <linux/mmc/sdio_func.h>
#include <linux/mmc/sdio_ids.h>
#include <linux/mmc/sdio.h>
#include <linux/mmc/host.h>

#include "host.h"
#include "decl.h"
#include "defs.h"
#include "dev.h"
#include "cmd.h"
#include "if_sdio.h"

/* The if_sdio_remove() callback function is called when
 * user removes this module from kernel space or ejects
 * the card from the slot. The driver handles these 2 cases
 * differently for SD8688 combo chip.
 * If the user is removing the module, the FUNC_SHUTDOWN
 * command for SD8688 is sent to the firmware.
 * If the card is removed, there is no need to send this command.
 *
 * The variable 'user_rmmod' is used to distinguish these two
 * scenarios. This flag is initialized as FALSE in case the card
 * is removed, and will be set to TRUE for module removal when
 * module_exit function is called.
 */
static u8 user_rmmod;

static char *lbs_helper_name = NULL;
module_param_named(helper_name, lbs_helper_name, charp, 0644);

static char *lbs_fw_name = NULL;
module_param_named(fw_name, lbs_fw_name, charp, 0644);

static const struct sdio_device_id if_sdio_ids[] = {
	{ SDIO_DEVICE(SDIO_VENDOR_ID_MARVELL,
			SDIO_DEVICE_ID_MARVELL_LIBERTAS) },
	{ SDIO_DEVICE(SDIO_VENDOR_ID_MARVELL,
			SDIO_DEVICE_ID_MARVELL_8688WLAN) },
	{ /* end: all zeroes */				},
};

MODULE_DEVICE_TABLE(sdio, if_sdio_ids);

#define MODEL_8385	0x04
#define MODEL_8686	0x0b
#define MODEL_8688	0x10

static const struct lbs_fw_table fw_table[] = {
	{ MODEL_8385, "libertas/sd8385_helper.bin", "libertas/sd8385.bin" },
	{ MODEL_8385, "sd8385_helper.bin", "sd8385.bin" },
	{ MODEL_8686, "libertas/sd8686_v9_helper.bin", "libertas/sd8686_v9.bin" },
	{ MODEL_8686, "libertas/sd8686_v8_helper.bin", "libertas/sd8686_v8.bin" },
	{ MODEL_8686, "sd8686_helper.bin", "sd8686.bin" },
	{ MODEL_8688, "libertas/sd8688_helper.bin", "libertas/sd8688.bin" },
	{ MODEL_8688, "sd8688_helper.bin", "sd8688.bin" },
	{ 0, NULL, NULL }
};
MODULE_FIRMWARE("libertas/sd8385_helper.bin");
MODULE_FIRMWARE("libertas/sd8385.bin");
MODULE_FIRMWARE("sd8385_helper.bin");
MODULE_FIRMWARE("sd8385.bin");
MODULE_FIRMWARE("libertas/sd8686_v9_helper.bin");
MODULE_FIRMWARE("libertas/sd8686_v9.bin");
MODULE_FIRMWARE("libertas/sd8686_v8_helper.bin");
MODULE_FIRMWARE("libertas/sd8686_v8.bin");
MODULE_FIRMWARE("sd8686_helper.bin");
MODULE_FIRMWARE("sd8686.bin");
MODULE_FIRMWARE("libertas/sd8688_helper.bin");
MODULE_FIRMWARE("libertas/sd8688.bin");
MODULE_FIRMWARE("sd8688_helper.bin");
MODULE_FIRMWARE("sd8688.bin");

struct if_sdio_packet {
	struct if_sdio_packet	*next;
	u16			nb;
	u8			buffer[0] __attribute__((aligned(4)));
};

struct if_sdio_card {
	struct sdio_func	*func;
	struct lbs_private	*priv;

	int			model;
	unsigned long		ioport;
	unsigned int		scratch_reg;

	const char		*helper;
	const char		*firmware;
	bool			helper_allocated;
	bool			firmware_allocated;

	u8			buffer[65536];

	spinlock_t		lock;
	struct if_sdio_packet	*packets;

	struct workqueue_struct	*workqueue;
	struct work_struct	packet_worker;

	u8			rx_unit;
};

/********************************************************************/
/* I/O                                                              */
/********************************************************************/

/*
 *  For SD8385/SD8686, this function reads firmware status after
 *  the image is downloaded, or reads RX packet length when
 *  interrupt (with IF_SDIO_H_INT_UPLD bit set) is received.
 *  For SD8688, this function reads firmware status only.
 */
static u16 if_sdio_read_scratch(struct if_sdio_card *card, int *err)
{
	int ret;
	u16 scratch;

	scratch = sdio_readb(card->func, card->scratch_reg, &ret);
	if (!ret)
		scratch |= sdio_readb(card->func, card->scratch_reg + 1,
					&ret) << 8;

	if (err)
		*err = ret;

	if (ret)
		return 0xffff;

	return scratch;
}

static u8 if_sdio_read_rx_unit(struct if_sdio_card *card)
{
	int ret;
	u8 rx_unit;

	rx_unit = sdio_readb(card->func, IF_SDIO_RX_UNIT, &ret);

	if (ret)
		rx_unit = 0;

	return rx_unit;
}

static u16 if_sdio_read_rx_len(struct if_sdio_card *card, int *err)
{
	int ret;
	u16 rx_len;

	switch (card->model) {
	case MODEL_8385:
	case MODEL_8686:
		rx_len = if_sdio_read_scratch(card, &ret);
		break;
	case MODEL_8688:
	default: /* for newer chipsets */
		rx_len = sdio_readb(card->func, IF_SDIO_RX_LEN, &ret);
		if (!ret)
			rx_len <<= card->rx_unit;
		else
			rx_len = 0xffff;	/* invalid length */

		break;
	}

	if (err)
		*err = ret;

	return rx_len;
}

static int if_sdio_handle_cmd(struct if_sdio_card *card,
		u8 *buffer, unsigned size)
{
	struct lbs_private *priv = card->priv;
	int ret;
	unsigned long flags;
	u8 i;

	lbs_deb_enter(LBS_DEB_SDIO);

	if (size > LBS_CMD_BUFFER_SIZE) {
		lbs_deb_sdio("response packet too large (%d bytes)\n",
			(int)size);
		ret = -E2BIG;
		goto out;
	}

	spin_lock_irqsave(&priv->driver_lock, flags);

	i = (priv->resp_idx == 0) ? 1 : 0;
	BUG_ON(priv->resp_len[i]);
	priv->resp_len[i] = size;
	memcpy(priv->resp_buf[i], buffer, size);
	lbs_notify_command_response(priv, i);

	spin_unlock_irqrestore(&card->priv->driver_lock, flags);

	ret = 0;

out:
	lbs_deb_leave_args(LBS_DEB_SDIO, "ret %d", ret);
	return ret;
}

static int if_sdio_handle_data(struct if_sdio_card *card,
		u8 *buffer, unsigned size)
{
	int ret;
	struct sk_buff *skb;
	char *data;

	lbs_deb_enter(LBS_DEB_SDIO);

	if (size > MRVDRV_ETH_RX_PACKET_BUFFER_SIZE) {
		lbs_deb_sdio("response packet too large (%d bytes)\n",
			(int)size);
		ret = -E2BIG;
		goto out;
	}

	skb = dev_alloc_skb(MRVDRV_ETH_RX_PACKET_BUFFER_SIZE + NET_IP_ALIGN);
	if (!skb) {
		ret = -ENOMEM;
		goto out;
	}

	skb_reserve(skb, NET_IP_ALIGN);

	data = skb_put(skb, size);

	memcpy(data, buffer, size);

	lbs_process_rxed_packet(card->priv, skb);

	ret = 0;

out:
	lbs_deb_leave_args(LBS_DEB_SDIO, "ret %d", ret);

	return ret;
}

static int if_sdio_handle_event(struct if_sdio_card *card,
		u8 *buffer, unsigned size)
{
	int ret;
	u32 event;

	lbs_deb_enter(LBS_DEB_SDIO);

	if (card->model == MODEL_8385) {
		event = sdio_readb(card->func, IF_SDIO_EVENT, &ret);
		if (ret)
			goto out;

		/* right shift 3 bits to get the event id */
		event >>= 3;
	} else {
		if (size < 4) {
			lbs_deb_sdio("event packet too small (%d bytes)\n",
				(int)size);
			ret = -EINVAL;
			goto out;
		}
		event = buffer[3] << 24;
		event |= buffer[2] << 16;
		event |= buffer[1] << 8;
		event |= buffer[0] << 0;
	}

	lbs_queue_event(card->priv, event & 0xFF);
	ret = 0;

out:
	lbs_deb_leave_args(LBS_DEB_SDIO, "ret %d", ret);

	return ret;
}

static int if_sdio_wait_status(struct if_sdio_card *card, const u8 condition)
{
	u8 status;
	unsigned long timeout;
	int ret = 0;

	timeout = jiffies + HZ;
	while (1) {
		status = sdio_readb(card->func, IF_SDIO_STATUS, &ret);
		if (ret)
			return ret;
		if ((status & condition) == condition)
			break;
		if (time_after(jiffies, timeout))
			return -ETIMEDOUT;
		mdelay(1);
	}
	return ret;
}

static int if_sdio_card_to_host(struct if_sdio_card *card)
{
	int ret;
	u16 size, type, chunk;

	lbs_deb_enter(LBS_DEB_SDIO);

	size = if_sdio_read_rx_len(card, &ret);
	if (ret)
		goto out;

	if (size < 4) {
		lbs_deb_sdio("invalid packet size (%d bytes) from firmware\n",
			(int)size);
		ret = -EINVAL;
		goto out;
	}

	ret = if_sdio_wait_status(card, IF_SDIO_IO_RDY);
	if (ret)
		goto out;

	/*
	 * The transfer must be in one transaction or the firmware
	 * goes suicidal. There's no way to guarantee that for all
	 * controllers, but we can at least try.
	 */
	chunk = sdio_align_size(card->func, size);

	ret = sdio_readsb(card->func, card->buffer, card->ioport, chunk);
	if (ret)
		goto out;

	chunk = card->buffer[0] | (card->buffer[1] << 8);
	type = card->buffer[2] | (card->buffer[3] << 8);

	lbs_deb_sdio("packet of type %d and size %d bytes\n",
		(int)type, (int)chunk);

	if (chunk > size) {
		lbs_deb_sdio("packet fragment (%d > %d)\n",
			(int)chunk, (int)size);
		ret = -EINVAL;
		goto out;
	}

	if (chunk < size) {
		lbs_deb_sdio("packet fragment (%d < %d)\n",
			(int)chunk, (int)size);
	}

	switch (type) {
	case MVMS_CMD:
		ret = if_sdio_handle_cmd(card, card->buffer + 4, chunk - 4);
		if (ret)
			goto out;
		break;
	case MVMS_DAT:
		ret = if_sdio_handle_data(card, card->buffer + 4, chunk - 4);
		if (ret)
			goto out;
		break;
	case MVMS_EVENT:
		ret = if_sdio_handle_event(card, card->buffer + 4, chunk - 4);
		if (ret)
			goto out;
		break;
	default:
		lbs_deb_sdio("invalid type (%d) from firmware\n",
				(int)type);
		ret = -EINVAL;
		goto out;
	}

out:
	if (ret)
		lbs_pr_err("problem fetching packet from firmware\n");

	lbs_deb_leave_args(LBS_DEB_SDIO, "ret %d", ret);

	return ret;
}

static void if_sdio_host_to_card_worker(struct work_struct *work)
{
	struct if_sdio_card *card;
	struct if_sdio_packet *packet;
	int ret;
	unsigned long flags;

	lbs_deb_enter(LBS_DEB_SDIO);

	card = container_of(work, struct if_sdio_card, packet_worker);

	while (1) {
		spin_lock_irqsave(&card->lock, flags);
		packet = card->packets;
		if (packet)
			card->packets = packet->next;
		spin_unlock_irqrestore(&card->lock, flags);

		if (!packet)
			break;

		sdio_claim_host(card->func);

		ret = if_sdio_wait_status(card, IF_SDIO_IO_RDY);
		if (ret == 0) {
			ret = sdio_writesb(card->func, card->ioport,
					   packet->buffer, packet->nb);
		}

		if (ret)
			lbs_pr_err("error %d sending packet to firmware\n", ret);

		sdio_release_host(card->func);

		kfree(packet);
	}

	lbs_deb_leave(LBS_DEB_SDIO);
}

/********************************************************************/
/* Firmware                                                         */
/********************************************************************/

#define FW_DL_READY_STATUS (IF_SDIO_IO_RDY | IF_SDIO_DL_RDY)

static int if_sdio_prog_helper(struct if_sdio_card *card,
				const struct firmware *fw)
{
	int ret;
	unsigned long timeout;
	u8 *chunk_buffer;
	u32 chunk_size;
	const u8 *firmware;
	size_t size;

	lbs_deb_enter(LBS_DEB_SDIO);

	chunk_buffer = kzalloc(64, GFP_KERNEL);
	if (!chunk_buffer) {
		ret = -ENOMEM;
		goto out;
	}

	sdio_claim_host(card->func);

	ret = sdio_set_block_size(card->func, 32);
	if (ret)
		goto release;

	firmware = fw->data;
	size = fw->size;

	while (size) {
		ret = if_sdio_wait_status(card, FW_DL_READY_STATUS);
		if (ret)
			goto release;

		/* On some platforms (like Davinci) the chip needs more time
		 * between helper blocks.
		 */
		mdelay(2);

		chunk_size = min(size, (size_t)60);

		*((__le32*)chunk_buffer) = cpu_to_le32(chunk_size);
		memcpy(chunk_buffer + 4, firmware, chunk_size);
/*
		lbs_deb_sdio("sending %d bytes chunk\n", chunk_size);
*/
		ret = sdio_writesb(card->func, card->ioport,
				chunk_buffer, 64);
		if (ret)
			goto release;

		firmware += chunk_size;
		size -= chunk_size;
	}

	/* an empty block marks the end of the transfer */
	memset(chunk_buffer, 0, 4);
	ret = sdio_writesb(card->func, card->ioport, chunk_buffer, 64);
	if (ret)
		goto release;

	lbs_deb_sdio("waiting for helper to boot...\n");

	/* wait for the helper to boot by looking at the size register */
	timeout = jiffies + HZ;
	while (1) {
		u16 req_size;

		req_size = sdio_readb(card->func, IF_SDIO_RD_BASE, &ret);
		if (ret)
			goto release;

		req_size |= sdio_readb(card->func, IF_SDIO_RD_BASE + 1, &ret) << 8;
		if (ret)
			goto release;

		if (req_size != 0)
			break;

		if (time_after(jiffies, timeout)) {
			ret = -ETIMEDOUT;
			goto release;
		}

		msleep(10);
	}

	ret = 0;

release:
	sdio_release_host(card->func);
	kfree(chunk_buffer);

out:
	if (ret)
		lbs_pr_err("failed to load helper firmware\n");

	lbs_deb_leave_args(LBS_DEB_SDIO, "ret %d", ret);
	return ret;
}

static int if_sdio_prog_real(struct if_sdio_card *card,
				const struct firmware *fw)
{
	int ret;
	unsigned long timeout;
	u8 *chunk_buffer;
	u32 chunk_size;
	const u8 *firmware;
	size_t size, req_size;

	lbs_deb_enter(LBS_DEB_SDIO);

	chunk_buffer = kzalloc(512, GFP_KERNEL);
	if (!chunk_buffer) {
		ret = -ENOMEM;
		goto out;
	}

	sdio_claim_host(card->func);

	ret = sdio_set_block_size(card->func, 32);
	if (ret)
		goto release;

	firmware = fw->data;
	size = fw->size;

	while (size) {
		ret = if_sdio_wait_status(card, FW_DL_READY_STATUS);
		if (ret)
			goto release;

		req_size = sdio_readb(card->func, IF_SDIO_RD_BASE, &ret);
		if (ret)
			goto release;

		req_size |= sdio_readb(card->func, IF_SDIO_RD_BASE + 1, &ret) << 8;
		if (ret)
			goto release;
/*
		lbs_deb_sdio("firmware wants %d bytes\n", (int)req_size);
*/
		if (req_size == 0) {
			lbs_deb_sdio("firmware helper gave up early\n");
			ret = -EIO;
			goto release;
		}

		if (req_size & 0x01) {
			lbs_deb_sdio("firmware helper signalled error\n");
			ret = -EIO;
			goto release;
		}

		if (req_size > size)
			req_size = size;

		while (req_size) {
			chunk_size = min(req_size, (size_t)512);

			memcpy(chunk_buffer, firmware, chunk_size);
/*
			lbs_deb_sdio("sending %d bytes (%d bytes) chunk\n",
				chunk_size, (chunk_size + 31) / 32 * 32);
*/
			ret = sdio_writesb(card->func, card->ioport,
				chunk_buffer, roundup(chunk_size, 32));
			if (ret)
				goto release;

			firmware += chunk_size;
			size -= chunk_size;
			req_size -= chunk_size;
		}
	}

	ret = 0;

	lbs_deb_sdio("waiting for firmware to boot...\n");

	/* wait for the firmware to boot */
	timeout = jiffies + HZ;
	while (1) {
		u16 scratch;

		scratch = if_sdio_read_scratch(card, &ret);
		if (ret)
			goto release;

		if (scratch == IF_SDIO_FIRMWARE_OK)
			break;

		if (time_after(jiffies, timeout)) {
			ret = -ETIMEDOUT;
			goto release;
		}

		msleep(10);
	}

	ret = 0;

release:
	sdio_release_host(card->func);
	kfree(chunk_buffer);

out:
	if (ret)
		lbs_pr_err("failed to load firmware\n");

	lbs_deb_leave_args(LBS_DEB_SDIO, "ret %d", ret);
	return ret;
}

static int if_sdio_prog_firmware(struct if_sdio_card *card)
{
	int ret;
	u16 scratch;
	const struct firmware *helper = NULL;
	const struct firmware *mainfw = NULL;

	lbs_deb_enter(LBS_DEB_SDIO);

	sdio_claim_host(card->func);
	scratch = if_sdio_read_scratch(card, &ret);
	sdio_release_host(card->func);

	if (ret)
		goto out;

	lbs_deb_sdio("firmware status = %#x\n", scratch);

	if (scratch == IF_SDIO_FIRMWARE_OK) {
		lbs_deb_sdio("firmware already loaded\n");
		goto success;
	}

	ret = lbs_get_firmware(&card->func->dev, lbs_helper_name, lbs_fw_name,
				card->model, &fw_table[0], &helper, &mainfw);
	if (ret) {
		lbs_pr_err("failed to find firmware (%d)\n", ret);
		goto out;
	}

	ret = if_sdio_prog_helper(card, helper);
	if (ret)
		goto out;

	ret = if_sdio_prog_real(card, mainfw);
	if (ret)
		goto out;

success:
	sdio_claim_host(card->func);
	sdio_set_block_size(card->func, IF_SDIO_BLOCK_SIZE);
	sdio_release_host(card->func);
	ret = 0;

out:
	if (helper)
		release_firmware(helper);
	if (mainfw)
		release_firmware(mainfw);

	lbs_deb_leave_args(LBS_DEB_SDIO, "ret %d", ret);
	return ret;
}

/*******************************************************************/
/* Libertas callbacks                                              */
/*******************************************************************/

static int if_sdio_host_to_card(struct lbs_private *priv,
		u8 type, u8 *buf, u16 nb)
{
	int ret;
	struct if_sdio_card *card;
	struct if_sdio_packet *packet, *cur;
	u16 size;
	unsigned long flags;

	lbs_deb_enter_args(LBS_DEB_SDIO, "type %d, bytes %d", type, nb);

	card = priv->card;

	if (nb > (65536 - sizeof(struct if_sdio_packet) - 4)) {
		ret = -EINVAL;
		goto out;
	}

	/*
	 * The transfer must be in one transaction or the firmware
	 * goes suicidal. There's no way to guarantee that for all
	 * controllers, but we can at least try.
	 */
	size = sdio_align_size(card->func, nb + 4);

	packet = kzalloc(sizeof(struct if_sdio_packet) + size,
			GFP_ATOMIC);
	if (!packet) {
		ret = -ENOMEM;
		goto out;
	}

	packet->next = NULL;
	packet->nb = size;

	/*
	 * SDIO specific header.
	 */
	packet->buffer[0] = (nb + 4) & 0xff;
	packet->buffer[1] = ((nb + 4) >> 8) & 0xff;
	packet->buffer[2] = type;
	packet->buffer[3] = 0;

	memcpy(packet->buffer + 4, buf, nb);

	spin_lock_irqsave(&card->lock, flags);

	if (!card->packets)
		card->packets = packet;
	else {
		cur = card->packets;
		while (cur->next)
			cur = cur->next;
		cur->next = packet;
	}

	switch (type) {
	case MVMS_CMD:
		priv->dnld_sent = DNLD_CMD_SENT;
		break;
	case MVMS_DAT:
		priv->dnld_sent = DNLD_DATA_SENT;
		break;
	default:
		lbs_deb_sdio("unknown packet type %d\n", (int)type);
	}

	spin_unlock_irqrestore(&card->lock, flags);

	queue_work(card->workqueue, &card->packet_worker);

	ret = 0;

out:
	lbs_deb_leave_args(LBS_DEB_SDIO, "ret %d", ret);

	return ret;
}

static int if_sdio_enter_deep_sleep(struct lbs_private *priv)
{
	int ret = -1;
	struct cmd_header cmd;

	memset(&cmd, 0, sizeof(cmd));

	lbs_deb_sdio("send DEEP_SLEEP command\n");
	ret = __lbs_cmd(priv, CMD_802_11_DEEP_SLEEP, &cmd, sizeof(cmd),
			lbs_cmd_copyback, (unsigned long) &cmd);
	if (ret)
		lbs_pr_err("DEEP_SLEEP cmd failed\n");

	mdelay(200);
	return ret;
}

static int if_sdio_exit_deep_sleep(struct lbs_private *priv)
{
	struct if_sdio_card *card = priv->card;
	int ret = -1;

	lbs_deb_enter(LBS_DEB_SDIO);
	sdio_claim_host(card->func);

	sdio_writeb(card->func, HOST_POWER_UP, CONFIGURATION_REG, &ret);
	if (ret)
		lbs_pr_err("sdio_writeb failed!\n");

	sdio_release_host(card->func);
	lbs_deb_leave_args(LBS_DEB_SDIO, "ret %d", ret);
	return ret;
}

static int if_sdio_reset_deep_sleep_wakeup(struct lbs_private *priv)
{
	struct if_sdio_card *card = priv->card;
	int ret = -1;

	lbs_deb_enter(LBS_DEB_SDIO);
	sdio_claim_host(card->func);

	sdio_writeb(card->func, 0, CONFIGURATION_REG, &ret);
	if (ret)
		lbs_pr_err("sdio_writeb failed!\n");

	sdio_release_host(card->func);
	lbs_deb_leave_args(LBS_DEB_SDIO, "ret %d", ret);
	return ret;

}

/*******************************************************************/
/* SDIO callbacks                                                  */
/*******************************************************************/

static void if_sdio_interrupt(struct sdio_func *func)
{
	int ret;
	struct if_sdio_card *card;
	u8 cause;

	lbs_deb_enter(LBS_DEB_SDIO);

	card = sdio_get_drvdata(func);

	cause = sdio_readb(card->func, IF_SDIO_H_INT_STATUS, &ret);
	if (ret)
		goto out;

	lbs_deb_sdio("interrupt: 0x%X\n", (unsigned)cause);

	sdio_writeb(card->func, ~cause, IF_SDIO_H_INT_STATUS, &ret);
	if (ret)
		goto out;

	/*
	 * Ignore the define name, this really means the card has
	 * successfully received the command.
	 */
	card->priv->is_activity_detected = 1;
	if (cause & IF_SDIO_H_INT_DNLD)
		lbs_host_to_card_done(card->priv);


	if (cause & IF_SDIO_H_INT_UPLD) {
		ret = if_sdio_card_to_host(card);
		if (ret)
			goto out;
	}

	ret = 0;

out:
	lbs_deb_leave_args(LBS_DEB_SDIO, "ret %d", ret);
}

static int if_sdio_probe(struct sdio_func *func,
		const struct sdio_device_id *id)
{
	struct if_sdio_card *card;
	struct lbs_private *priv;
	int ret, i;
	unsigned int model;
	struct if_sdio_packet *packet;
	struct mmc_host *host = func->card->host;

	lbs_deb_enter(LBS_DEB_SDIO);

	for (i = 0;i < func->card->num_info;i++) {
		if (sscanf(func->card->info[i],
				"802.11 SDIO ID: %x", &model) == 1)
			break;
		if (sscanf(func->card->info[i],
				"ID: %x", &model) == 1)
			break;
		if (!strcmp(func->card->info[i], "IBIS Wireless SDIO Card")) {
			model = MODEL_8385;
			break;
		}
	}

	if (i == func->card->num_info) {
		lbs_pr_err("unable to identify card model\n");
		return -ENODEV;
	}

	card = kzalloc(sizeof(struct if_sdio_card), GFP_KERNEL);
	if (!card)
		return -ENOMEM;

	card->func = func;
	card->model = model;

	switch (card->model) {
	case MODEL_8385:
		card->scratch_reg = IF_SDIO_SCRATCH_OLD;
		break;
	case MODEL_8686:
		card->scratch_reg = IF_SDIO_SCRATCH;
		break;
	case MODEL_8688:
	default: /* for newer chipsets */
		card->scratch_reg = IF_SDIO_FW_STATUS;
		break;
	}

	spin_lock_init(&card->lock);
	card->workqueue = create_workqueue("libertas_sdio");
	INIT_WORK(&card->packet_worker, if_sdio_host_to_card_worker);

	/* Check if we support this card */
	for (i = 0; i < ARRAY_SIZE(fw_table); i++) {
		if (card->model == fw_table[i].model)
			break;
	}
	if (i == ARRAY_SIZE(fw_table)) {
		lbs_pr_err("unknown card model 0x%x\n", card->model);
		ret = -ENODEV;
		goto free;
	}

<<<<<<< HEAD
	card->helper = if_sdio_models[i].helper;
	card->firmware = if_sdio_models[i].firmware;

	kparam_block_sysfs_write(helper_name);
	if (lbs_helper_name) {
		char *helper = kstrdup(lbs_helper_name, GFP_KERNEL);
		if (!helper) {
			kparam_unblock_sysfs_write(helper_name);
			ret = -ENOMEM;
			goto free;
		}
		lbs_deb_sdio("overriding helper firmware: %s\n",
			lbs_helper_name);
		card->helper = helper;
		card->helper_allocated = true;
	}
	kparam_unblock_sysfs_write(helper_name);

	kparam_block_sysfs_write(fw_name);
	if (lbs_fw_name) {
		char *fw_name = kstrdup(lbs_fw_name, GFP_KERNEL);
		if (!fw_name) {
			kparam_unblock_sysfs_write(fw_name);
			ret = -ENOMEM;
			goto free;
		}
		lbs_deb_sdio("overriding firmware: %s\n", lbs_fw_name);
		card->firmware = fw_name;
		card->firmware_allocated = true;
	}
	kparam_unblock_sysfs_write(fw_name);

=======
>>>>>>> 268bae0b
	sdio_claim_host(func);

	ret = sdio_enable_func(func);
	if (ret)
		goto release;

	ret = sdio_claim_irq(func, if_sdio_interrupt);
	if (ret)
		goto disable;

	/* For 1-bit transfers to the 8686 model, we need to enable the
	 * interrupt flag in the CCCR register. Set the MMC_QUIRK_LENIENT_FN0
	 * bit to allow access to non-vendor registers. */
	if ((card->model == MODEL_8686) &&
	    (host->caps & MMC_CAP_SDIO_IRQ) &&
	    (host->ios.bus_width == MMC_BUS_WIDTH_1)) {
		u8 reg;

		func->card->quirks |= MMC_QUIRK_LENIENT_FN0;
		reg = sdio_f0_readb(func, SDIO_CCCR_IF, &ret);
		if (ret)
			goto release_int;

		reg |= SDIO_BUS_ECSI;
		sdio_f0_writeb(func, reg, SDIO_CCCR_IF, &ret);
		if (ret)
			goto release_int;
	}

	card->ioport = sdio_readb(func, IF_SDIO_IOPORT, &ret);
	if (ret)
		goto release_int;

	card->ioport |= sdio_readb(func, IF_SDIO_IOPORT + 1, &ret) << 8;
	if (ret)
		goto release_int;

	card->ioport |= sdio_readb(func, IF_SDIO_IOPORT + 2, &ret) << 16;
	if (ret)
		goto release_int;

	sdio_release_host(func);

	sdio_set_drvdata(func, card);

	lbs_deb_sdio("class = 0x%X, vendor = 0x%X, "
			"device = 0x%X, model = 0x%X, ioport = 0x%X\n",
			func->class, func->vendor, func->device,
			model, (unsigned)card->ioport);

	ret = if_sdio_prog_firmware(card);
	if (ret)
		goto reclaim;

	priv = lbs_add_card(card, &func->dev);
	if (!priv) {
		ret = -ENOMEM;
		goto reclaim;
	}

	card->priv = priv;

	priv->card = card;
	priv->hw_host_to_card = if_sdio_host_to_card;
	priv->enter_deep_sleep = if_sdio_enter_deep_sleep;
	priv->exit_deep_sleep = if_sdio_exit_deep_sleep;
	priv->reset_deep_sleep_wakeup = if_sdio_reset_deep_sleep_wakeup;

	priv->fw_ready = 1;

	sdio_claim_host(func);

	/*
	 * Get rx_unit if the chip is SD8688 or newer.
	 * SD8385 & SD8686 do not have rx_unit.
	 */
	if ((card->model != MODEL_8385)
			&& (card->model != MODEL_8686))
		card->rx_unit = if_sdio_read_rx_unit(card);
	else
		card->rx_unit = 0;

	/*
	 * Enable interrupts now that everything is set up
	 */
	sdio_writeb(func, 0x0f, IF_SDIO_H_INT_MASK, &ret);
	sdio_release_host(func);
	if (ret)
		goto reclaim;

	/*
	 * FUNC_INIT is required for SD8688 WLAN/BT multiple functions
	 */
	if (card->model == MODEL_8688) {
		struct cmd_header cmd;

		memset(&cmd, 0, sizeof(cmd));

		lbs_deb_sdio("send function INIT command\n");
		if (__lbs_cmd(priv, CMD_FUNC_INIT, &cmd, sizeof(cmd),
				lbs_cmd_copyback, (unsigned long) &cmd))
			lbs_pr_alert("CMD_FUNC_INIT cmd failed\n");
	}

	ret = lbs_start_card(priv);
	if (ret)
		goto err_activate_card;

out:
	lbs_deb_leave_args(LBS_DEB_SDIO, "ret %d", ret);

	return ret;

err_activate_card:
	flush_workqueue(card->workqueue);
	lbs_remove_card(priv);
reclaim:
	sdio_claim_host(func);
release_int:
	sdio_release_irq(func);
disable:
	sdio_disable_func(func);
release:
	sdio_release_host(func);
free:
	destroy_workqueue(card->workqueue);
	while (card->packets) {
		packet = card->packets;
		card->packets = card->packets->next;
		kfree(packet);
	}

	if (card->helper_allocated)
		kfree(card->helper);
	if (card->firmware_allocated)
		kfree(card->firmware);
	kfree(card);

	goto out;
}

static void if_sdio_remove(struct sdio_func *func)
{
	struct if_sdio_card *card;
	struct if_sdio_packet *packet;

	lbs_deb_enter(LBS_DEB_SDIO);

	card = sdio_get_drvdata(func);

	if (user_rmmod && (card->model == MODEL_8688)) {
		/*
		 * FUNC_SHUTDOWN is required for SD8688 WLAN/BT
		 * multiple functions
		 */
		struct cmd_header cmd;

		memset(&cmd, 0, sizeof(cmd));

		lbs_deb_sdio("send function SHUTDOWN command\n");
		if (__lbs_cmd(card->priv, CMD_FUNC_SHUTDOWN,
				&cmd, sizeof(cmd), lbs_cmd_copyback,
				(unsigned long) &cmd))
			lbs_pr_alert("CMD_FUNC_SHUTDOWN cmd failed\n");
	}


	lbs_deb_sdio("call remove card\n");
	lbs_stop_card(card->priv);
	lbs_remove_card(card->priv);
	card->priv->surpriseremoved = 1;

	flush_workqueue(card->workqueue);
	destroy_workqueue(card->workqueue);

	sdio_claim_host(func);
	sdio_release_irq(func);
	sdio_disable_func(func);
	sdio_release_host(func);

	while (card->packets) {
		packet = card->packets;
		card->packets = card->packets->next;
		kfree(packet);
	}

	if (card->helper_allocated)
		kfree(card->helper);
	if (card->firmware_allocated)
		kfree(card->firmware);
	kfree(card);

	lbs_deb_leave(LBS_DEB_SDIO);
}

static int if_sdio_suspend(struct device *dev)
{
	struct sdio_func *func = dev_to_sdio_func(dev);
	int ret;
	struct if_sdio_card *card = sdio_get_drvdata(func);

	mmc_pm_flag_t flags = sdio_get_host_pm_caps(func);

	lbs_pr_info("%s: suspend: PM flags = 0x%x\n",
						sdio_func_id(func), flags);

	/* If we aren't being asked to wake on anything, we should bail out
	 * and let the SD stack power down the card.
	 */
	if (card->priv->wol_criteria == EHS_REMOVE_WAKEUP) {
		lbs_pr_info("Suspend without wake params -- "
						"powering down card.");
		return -ENOSYS;
	}

	if (!(flags & MMC_PM_KEEP_POWER)) {
		lbs_pr_err("%s: cannot remain alive while host is suspended\n",
			sdio_func_id(func));
		return -ENOSYS;
	}

	ret = sdio_set_host_pm_flags(func, MMC_PM_KEEP_POWER);
	if (ret)
		return ret;

	ret = lbs_suspend(card->priv);
	if (ret)
		return ret;

	return sdio_set_host_pm_flags(func, MMC_PM_WAKE_SDIO_IRQ);
}

static int if_sdio_resume(struct device *dev)
{
	struct sdio_func *func = dev_to_sdio_func(dev);
	struct if_sdio_card *card = sdio_get_drvdata(func);
	int ret;

	lbs_pr_info("%s: resume: we're back\n", sdio_func_id(func));

	ret = lbs_resume(card->priv);

	return ret;
}

static const struct dev_pm_ops if_sdio_pm_ops = {
	.suspend	= if_sdio_suspend,
	.resume		= if_sdio_resume,
};

static struct sdio_driver if_sdio_driver = {
	.name		= "libertas_sdio",
	.id_table	= if_sdio_ids,
	.probe		= if_sdio_probe,
	.remove		= if_sdio_remove,
	.drv = {
		.pm = &if_sdio_pm_ops,
	},
};

/*******************************************************************/
/* Module functions                                                */
/*******************************************************************/

static int __init if_sdio_init_module(void)
{
	int ret = 0;

	lbs_deb_enter(LBS_DEB_SDIO);

	printk(KERN_INFO "libertas_sdio: Libertas SDIO driver\n");
	printk(KERN_INFO "libertas_sdio: Copyright Pierre Ossman\n");

	ret = sdio_register_driver(&if_sdio_driver);

	/* Clear the flag in case user removes the card. */
	user_rmmod = 0;

	lbs_deb_leave_args(LBS_DEB_SDIO, "ret %d", ret);

	return ret;
}

static void __exit if_sdio_exit_module(void)
{
	lbs_deb_enter(LBS_DEB_SDIO);

	/* Set the flag as user is removing this module. */
	user_rmmod = 1;

	sdio_unregister_driver(&if_sdio_driver);

	lbs_deb_leave(LBS_DEB_SDIO);
}

module_init(if_sdio_init_module);
module_exit(if_sdio_exit_module);

MODULE_DESCRIPTION("Libertas SDIO WLAN Driver");
MODULE_AUTHOR("Pierre Ossman");
MODULE_LICENSE("GPL");<|MERGE_RESOLUTION|>--- conflicted
+++ resolved
@@ -974,41 +974,6 @@
 		goto free;
 	}
 
-<<<<<<< HEAD
-	card->helper = if_sdio_models[i].helper;
-	card->firmware = if_sdio_models[i].firmware;
-
-	kparam_block_sysfs_write(helper_name);
-	if (lbs_helper_name) {
-		char *helper = kstrdup(lbs_helper_name, GFP_KERNEL);
-		if (!helper) {
-			kparam_unblock_sysfs_write(helper_name);
-			ret = -ENOMEM;
-			goto free;
-		}
-		lbs_deb_sdio("overriding helper firmware: %s\n",
-			lbs_helper_name);
-		card->helper = helper;
-		card->helper_allocated = true;
-	}
-	kparam_unblock_sysfs_write(helper_name);
-
-	kparam_block_sysfs_write(fw_name);
-	if (lbs_fw_name) {
-		char *fw_name = kstrdup(lbs_fw_name, GFP_KERNEL);
-		if (!fw_name) {
-			kparam_unblock_sysfs_write(fw_name);
-			ret = -ENOMEM;
-			goto free;
-		}
-		lbs_deb_sdio("overriding firmware: %s\n", lbs_fw_name);
-		card->firmware = fw_name;
-		card->firmware_allocated = true;
-	}
-	kparam_unblock_sysfs_write(fw_name);
-
-=======
->>>>>>> 268bae0b
 	sdio_claim_host(func);
 
 	ret = sdio_enable_func(func);
