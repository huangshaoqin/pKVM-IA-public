--- conflicted
+++ resolved
@@ -10406,16 +10406,10 @@
 
 		for_each_possible_cpu(i) {
 			core_stats = per_cpu_ptr(p, i);
-<<<<<<< HEAD
-			storage->rx_dropped += local_read(&core_stats->rx_dropped);
-			storage->tx_dropped += local_read(&core_stats->tx_dropped);
-			storage->rx_nohandler += local_read(&core_stats->rx_nohandler);
-			storage->rx_otherhost_dropped += local_read(&core_stats->rx_otherhost_dropped);
-=======
 			storage->rx_dropped += READ_ONCE(core_stats->rx_dropped);
 			storage->tx_dropped += READ_ONCE(core_stats->tx_dropped);
 			storage->rx_nohandler += READ_ONCE(core_stats->rx_nohandler);
->>>>>>> 249aca0d
+			storage->rx_otherhost_dropped += READ_ONCE(core_stats->rx_otherhost_dropped);
 		}
 	}
 	return storage;
