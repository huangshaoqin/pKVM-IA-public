--- conflicted
+++ resolved
@@ -246,7 +246,6 @@
 	bool
 	select GENERIC_MSI_IRQ_DOMAIN
 
-<<<<<<< HEAD
 config LS_SCFG_MSI
 	def_bool y if SOC_LS1021A || ARCH_LAYERSCAPE
 	depends on PCI && PCI_MSI
@@ -254,10 +253,9 @@
 
 config PARTITION_PERCPU
 	bool
-=======
+
 config EZNPS_GIC
 	bool "NPS400 Global Interrupt Manager (GIM)"
 	select IRQ_DOMAIN
 	help
-	  Support the EZchip NPS400 global interrupt controller
->>>>>>> 776d7f16
+	  Support the EZchip NPS400 global interrupt controller