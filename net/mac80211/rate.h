/*
 * Copyright 2002-2005, Instant802 Networks, Inc.
 * Copyright 2005, Devicescape Software, Inc.
 * Copyright (c) 2006 Jiri Benc <jbenc@suse.cz>
 *
 * This program is free software; you can redistribute it and/or modify
 * it under the terms of the GNU General Public License version 2 as
 * published by the Free Software Foundation.
 */

#ifndef IEEE80211_RATE_H
#define IEEE80211_RATE_H

#include <linux/netdevice.h>
#include <linux/skbuff.h>
#include <linux/types.h>
#include <net/mac80211.h>
#include "ieee80211_i.h"
#include "sta_info.h"
#include "driver-ops.h"

struct rate_control_ref {
	struct ieee80211_local *local;
	struct rate_control_ops *ops;
	void *priv;
};

void rate_control_get_rate(struct ieee80211_sub_if_data *sdata,
			   struct sta_info *sta,
			   struct ieee80211_tx_rate_control *txrc);

static inline void rate_control_tx_status(struct ieee80211_local *local,
					  struct ieee80211_supported_band *sband,
					  struct sta_info *sta,
					  struct sk_buff *skb)
{
	struct rate_control_ref *ref = local->rate_ctrl;
	struct ieee80211_sta *ista = &sta->sta;
	void *priv_sta = sta->rate_ctrl_priv;

	if (!ref || !test_sta_flag(sta, WLAN_STA_RATE_CONTROL))
		return;

	ref->ops->tx_status(ref->priv, sband, ista, priv_sta, skb);
}


static inline void rate_control_rate_init(struct sta_info *sta)
{
	struct ieee80211_local *local = sta->sdata->local;
	struct rate_control_ref *ref = sta->rate_ctrl;
	struct ieee80211_sta *ista = &sta->sta;
	void *priv_sta = sta->rate_ctrl_priv;
	struct ieee80211_supported_band *sband;
	struct ieee80211_chanctx_conf *chanctx_conf;

	if (!ref)
		return;

	rcu_read_lock();

	chanctx_conf = rcu_dereference(sta->sdata->vif.chanctx_conf);
	if (WARN_ON(!chanctx_conf)) {
		rcu_read_unlock();
		return;
	}

<<<<<<< HEAD
	sband = local->hw.wiphy->bands[chanctx_conf->channel->band];
=======
	sband = local->hw.wiphy->bands[chanctx_conf->def.chan->band];
>>>>>>> 0751f865
	rcu_read_unlock();

	ref->ops->rate_init(ref->priv, sband, ista, priv_sta);
	set_sta_flag(sta, WLAN_STA_RATE_CONTROL);
}

static inline void rate_control_rate_update(struct ieee80211_local *local,
				    struct ieee80211_supported_band *sband,
				    struct sta_info *sta, u32 changed)
{
	struct rate_control_ref *ref = local->rate_ctrl;
	struct ieee80211_sta *ista = &sta->sta;
	void *priv_sta = sta->rate_ctrl_priv;

	if (ref && ref->ops->rate_update)
		ref->ops->rate_update(ref->priv, sband, ista,
				      priv_sta, changed);
	drv_sta_rc_update(local, sta->sdata, &sta->sta, changed);
}

static inline void *rate_control_alloc_sta(struct rate_control_ref *ref,
					   struct ieee80211_sta *sta,
					   gfp_t gfp)
{
	return ref->ops->alloc_sta(ref->priv, sta, gfp);
}

static inline void rate_control_free_sta(struct sta_info *sta)
{
	struct rate_control_ref *ref = sta->rate_ctrl;
	struct ieee80211_sta *ista = &sta->sta;
	void *priv_sta = sta->rate_ctrl_priv;

	ref->ops->free_sta(ref->priv, ista, priv_sta);
}

static inline void rate_control_add_sta_debugfs(struct sta_info *sta)
{
#ifdef CONFIG_MAC80211_DEBUGFS
	struct rate_control_ref *ref = sta->rate_ctrl;
	if (ref && sta->debugfs.dir && ref->ops->add_sta_debugfs)
		ref->ops->add_sta_debugfs(ref->priv, sta->rate_ctrl_priv,
					  sta->debugfs.dir);
#endif
}

static inline void rate_control_remove_sta_debugfs(struct sta_info *sta)
{
#ifdef CONFIG_MAC80211_DEBUGFS
	struct rate_control_ref *ref = sta->rate_ctrl;
	if (ref && ref->ops->remove_sta_debugfs)
		ref->ops->remove_sta_debugfs(ref->priv, sta->rate_ctrl_priv);
#endif
}

/* Get a reference to the rate control algorithm. If `name' is NULL, get the
 * first available algorithm. */
int ieee80211_init_rate_ctrl_alg(struct ieee80211_local *local,
				 const char *name);
void rate_control_deinitialize(struct ieee80211_local *local);


/* Rate control algorithms */
#ifdef CONFIG_MAC80211_RC_PID
extern int rc80211_pid_init(void);
extern void rc80211_pid_exit(void);
#else
static inline int rc80211_pid_init(void)
{
	return 0;
}
static inline void rc80211_pid_exit(void)
{
}
#endif

#ifdef CONFIG_MAC80211_RC_MINSTREL
extern int rc80211_minstrel_init(void);
extern void rc80211_minstrel_exit(void);
#else
static inline int rc80211_minstrel_init(void)
{
	return 0;
}
static inline void rc80211_minstrel_exit(void)
{
}
#endif

#ifdef CONFIG_MAC80211_RC_MINSTREL_HT
extern int rc80211_minstrel_ht_init(void);
extern void rc80211_minstrel_ht_exit(void);
#else
static inline int rc80211_minstrel_ht_init(void)
{
	return 0;
}
static inline void rc80211_minstrel_ht_exit(void)
{
}
#endif


#endif /* IEEE80211_RATE_H */<|MERGE_RESOLUTION|>--- conflicted
+++ resolved
@@ -65,11 +65,7 @@
 		return;
 	}
 
-<<<<<<< HEAD
-	sband = local->hw.wiphy->bands[chanctx_conf->channel->band];
-=======
 	sband = local->hw.wiphy->bands[chanctx_conf->def.chan->band];
->>>>>>> 0751f865
 	rcu_read_unlock();
 
 	ref->ops->rate_init(ref->priv, sband, ista, priv_sta);
